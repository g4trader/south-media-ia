
<!DOCTYPE html>
<html lang="pt-BR">
<head>
<meta charset="utf-8"/>
<meta name="viewport" content="width=device-width, initial-scale=1.0"/>
<title>Dashboard Multicanal — Vídeo + Display (Footfall)</title>
<link rel="preconnect" href="https://cdn.jsdelivr.net"/>
<script src="https://cdn.jsdelivr.net/npm/chart.js"></script>
<script>
// ==== INSIGHTS LOGIC ====
(function(){
  // Separate channels
  const videoNames = ["YouTube","TikTok","Netflix","Disney","CTV"];
  const isVideo = (r)=> videoNames.includes((r["Canal"]||"").trim());
  // Comentado temporariamente para evitar erro "PER is not defined"
  // const video = PER.filter(isVideo);
  // const display = PER.filter(r => (r["Canal"]||"").toLowerCase().includes("footfall"));
  const video = [];
  const display = [];

  // Video Efficiency: scatter VTR(%) vs CPV (R$) — invert x-axis meaning: lower CPV is better
  try {
    const ctx = document.getElementById('insVideoEff');
    if (ctx) {
      const data = {
        labels: video.map(r=>r["Canal"]),
        datasets: [{
          label: 'Canais de Vídeo',
          data: video.map(r=>({x: Number(r["CPV (R$)"]||0), y: Number(r["VTR (100%)"]||0)*100})),
          pointRadius: 6
        }]
      };
      new Chart(ctx, {
        type: 'scatter',
        data,
        options: {
          plugins:{legend:{display:false}},
          scales:{
            x:{title:{display:true,text:'CPV (R$) — menor é melhor'}},
            y:{title:{display:true,text:'VTR100 (%) — maior é melhor'}, suggestedMax: 100}
          }
        }
      });
    }
  } catch(e){}


  // Pacing: Utilizado vs Contratado
  try {
    const ctx = document.getElementById('insPacing');
    if (ctx) {
      const contratado = Number(CONS["Budget Contratado (R$)"]||0);
      const utilizado = Number(CONS["Budget Utilizado (R$)"]||0);
      new Chart(ctx, {
        type: 'bar',
        data: {
          labels: ['Pacing'],
          datasets: [
            { label: 'Contratado', data: [contratado] },
            { label: 'Utilizado', data: [utilizado] }
          ]
        },
        options: { plugins:{legend:{position:'bottom'}}, scales:{x:{stacked:true}, y:{stacked:true}} }
      });
    }
  } catch(e){}

  // Insights text
  try {
    const list = document.getElementById('insightsList');
    if (list) {
      // Best CPV among video
      const videoValid = video.filter(r => r["CPV (R$)"]!=="" && r["VTR (100%)"]!=="");
      const bestCPV = videoValid.reduce((acc,cur)=>{
        const v = Number(cur["CPV (R$)"]||Infinity);
        return (v < (acc.val||Infinity)) ? {name:cur["Canal"], val:v} : acc;
      }, {});
      const bestVTR = videoValid.reduce((acc,cur)=>{
        const v = Number(cur["VTR (100%)"]||0);
        return (v > (acc.val||-1)) ? {name:cur["Canal"], val:v} : acc;
      }, {});


      // Pacing
      const contratado = Number(CONS["Budget Contratado (R$)"]||0);
      const utilizado = Number(CONS["Budget Utilizado (R$)"]||0);
      const pacing = contratado>0 ? (utilizado/contratado) : 0;

      const items = [];
      if (bestCPV.name) items.push(`🎥 Melhor CPV em vídeo: <b>${bestCPV.name}</b> (R$ ${bestCPV.val.toFixed(2)}).`);
      if (bestVTR.name) items.push(`✅ Maior VTR100: <b>${bestVTR.name}</b> (${(bestVTR.val*100).toFixed(1)}%).`);
      items.push(`⏱️ Pacing da campanha: <b>${(pacing*100).toFixed(1)}%</b> do contratado já foi utilizado.`);

      if (!items.length) items.push("Sem insights suficientes — verifique se os dados de PER/CONS estão preenchidos.");
      list.innerHTML = items.map(t=>`<li>${t}</li>`).join("");
    }
  } catch(e){}
})();

</script>
<link rel="stylesheet" href="https://unpkg.com/leaflet@1.9.4/dist/leaflet.css" crossorigin=""/>
<link rel="stylesheet" href="https://unpkg.com/leaflet.markercluster@1.4.1/dist/MarkerCluster.css" />
<link rel="stylesheet" href="https://unpkg.com/leaflet.markercluster@1.4.1/dist/MarkerCluster.Default.css" />
<script src="https://unpkg.com/leaflet@1.9.4/dist/leaflet.js" crossorigin=""></script>
<script src="https://unpkg.com/leaflet.markercluster@1.4.1/dist/leaflet.markercluster.js"></script>
<script src="https://unpkg.com/leaflet.heat@0.2.0/dist/leaflet-heat.js"></script>
<script>
// ==== INSIGHTS LOGIC ====
(function(){
  // Separate channels
  const videoNames = ["YouTube","TikTok","Netflix","Disney","CTV"];
  const isVideo = (r)=> videoNames.includes((r["Canal"]||"").trim());
  // Comentado temporariamente para evitar erro "PER is not defined"
  // const video = PER.filter(isVideo);
  // const display = PER.filter(r => (r["Canal"]||"").toLowerCase().includes("footfall"));
  const video = [];
  const display = [];

  // Video Efficiency: scatter VTR(%) vs CPV (R$) — invert x-axis meaning: lower CPV is better
  try {
    const ctx = document.getElementById('insVideoEff');
    if (ctx) {
      const data = {
        labels: video.map(r=>r["Canal"]),
        datasets: [{
          label: 'Canais de Vídeo',
          data: video.map(r=>({x: Number(r["CPV (R$)"]||0), y: Number(r["VTR (100%)"]||0)*100})),
          pointRadius: 6
        }]
      };
      new Chart(ctx, {
        type: 'scatter',
        data,
        options: {
          plugins:{legend:{display:false}},
          scales:{
            x:{title:{display:true,text:'CPV (R$) — menor é melhor'}},
            y:{title:{display:true,text:'VTR100 (%) — maior é melhor'}, suggestedMax: 100}
          }
        }
      });
    }
  } catch(e){}


  // Pacing: Utilizado vs Contratado
  try {
    const ctx = document.getElementById('insPacing');
    if (ctx) {
      const contratado = Number(CONS["Budget Contratado (R$)"]||0);
      const utilizado = Number(CONS["Budget Utilizado (R$)"]||0);
      new Chart(ctx, {
        type: 'bar',
        data: {
          labels: ['Pacing'],
          datasets: [
            { label: 'Contratado', data: [contratado] },
            { label: 'Utilizado', data: [utilizado] }
          ]
        },
        options: { plugins:{legend:{position:'bottom'}}, scales:{x:{stacked:true}, y:{stacked:true}} }
      });
    }
  } catch(e){}

  // Insights text
  try {
    const list = document.getElementById('insightsList');
    if (list) {
      // Best CPV among video
      const videoValid = video.filter(r => r["CPV (R$)"]!=="" && r["VTR (100%)"]!=="");
      const bestCPV = videoValid.reduce((acc,cur)=>{
        const v = Number(cur["CPV (R$)"]||Infinity);
        return (v < (acc.val||Infinity)) ? {name:cur["Canal"], val:v} : acc;
      }, {});
      const bestVTR = videoValid.reduce((acc,cur)=>{
        const v = Number(cur["VTR (100%)"]||0);
        return (v > (acc.val||-1)) ? {name:cur["Canal"], val:v} : acc;
      }, {});


      // Pacing
      const contratado = Number(CONS["Budget Contratado (R$)"]||0);
      const utilizado = Number(CONS["Budget Utilizado (R$)"]||0);
      const pacing = contratado>0 ? (utilizado/contratado) : 0;

      const items = [];
      if (bestCPV.name) items.push(`🎥 Melhor CPV em vídeo: <b>${bestCPV.name}</b> (R$ ${bestCPV.val.toFixed(2)}).`);
      if (bestVTR.name) items.push(`✅ Maior VTR100: <b>${bestVTR.name}</b> (${(bestVTR.val*100).toFixed(1)}%).`);
      items.push(`⏱️ Pacing da campanha: <b>${(pacing*100).toFixed(1)}%</b> do contratado já foi utilizado.`);

      if (!items.length) items.push("Sem insights suficientes — verifique se os dados de PER/CONS estão preenchidos.");
      list.innerHTML = items.map(t=>`<li>${t}</li>`).join("");
    }
  } catch(e){}
})();

</script>
<style>
  :root{--bg:#0F1023;--bg2:#16213E;--panel:#1A1A2E;--muted:#9CA3AF;--stroke: rgba(139,92,246,.28);
         --grad: linear-gradient(135deg,#8B5CF6,#EC4899);}
  *{box-sizing:border-box;margin:0;padding:0}
  body{font-family:Inter,system-ui,-apple-system,Segoe UI,Roboto,Arial,sans-serif;color:#fff;
       background:linear-gradient(135deg,var(--bg) 0%,var(--bg2) 50%,var(--panel) 100%)}
  .container{max-width:1320px;margin:0 auto;padding:32px 32px 40px}
  .card{background:rgba(26,26,46,.8);border:1px solid var(--stroke);border-radius:14px;padding:20px;margin-bottom:24px;backdrop-filter:blur(8px)}
  .header{display:flex;flex-wrap:wrap;align-items:center;justify-content:space-between;gap:20px}
  .logo{display:flex;align-items:center;gap:12px}
  .logo-icon{width:40px;height:40px;border-radius:10px;background:var(--grad);display:grid;place-items:center;font-weight:700}
  .muted{color:var(--muted)}
  .tabs{display:grid;grid-template-columns:repeat(4,1fr);gap:12px;margin:20px 0}
  .tab{border:1px solid rgba(148,163,184,.2);background:rgba(255,255,255,.04);padding:10px;border-radius:10px;text-align:center;cursor:pointer;color:var(--muted);font-weight:600}
  .tab.active{background:var(--grad);color:#fff;box-shadow:0 8px 24px rgba(139,92,246,.35)}
  .hidden{display:none}
  .metrics{display:grid;grid-template-columns:repeat(4,1fr);gap:16px}
  @media(max-width:900px){.metrics{grid-template-columns:repeat(2,1fr)} .tabs{grid-template-columns:repeat(2,1fr)} }
  .metric{border:1px solid rgba(148,163,184,.18);border-radius:12px;padding:14px;display:flex;flex-direction:column;gap:6px}
  .metric .label{text-transform:uppercase;letter-spacing:.06em;color:var(--muted);font-size:.82rem}
  .metric .value{font-size:1.7rem;font-weight:800;line-height:1.15}
  .kpis{display:grid;grid-template-columns:1fr 1fr;gap:20px}
  @media(max-width:900px){.kpis{grid-template-columns:1fr}}
  table{width:100%;border-collapse:collapse}
  thead th{color:var(--muted);text-transform:uppercase;letter-spacing:.06em;font-size:.8rem;text-align:left;border-bottom:1px solid rgba(148,163,184,.22);padding:1rem}
  tbody td{padding:1rem;border-bottom:1px solid rgba(148,163,184,.14)}
  .badge{display:inline-flex;align-items:center;gap:8px;padding:6px 12px;border-radius:999px;background:rgba(0,255,136,.2);border:1px solid rgba(0,255,136,.4);font-weight:600;color:#00ff88}

        @keyframes heatmap-pulse {
            0%, 100% { opacity: 0.3; }
            50% { opacity: 0.7; }
        }
        
        .marker-cluster {
            background-color: rgba(255, 107, 53, 0.8);
            border-radius: 50%;
            color: white;
            text-align: center;
            font-weight: bold;
            border: 2px solid rgba(255, 255, 255, 0.8);
        }
        
        .marker-cluster-small {
            width: 40px;
            height: 40px;
            line-height: 36px;
            font-size: 14px;
        }
        
        .marker-cluster-medium {
            width: 50px;
            height: 50px;
            line-height: 46px;
            font-size: 16px;
        }
        
        .marker-cluster-large {
            width: 60px;
            height: 60px;
            line-height: 56px;
            font-size: 18px;
        }
    </style>
</head>
<body>
<div class="container">
  <div class="card header">
    <div class="logo">
      <div class="logo-icon">SM</div>
      <div>
        <div style="font-weight:800;font-size:1.1rem">South Media</div>
        <div class="muted">Dashboard Multicanal — Vídeo + Display (Footfall)</div>
      </div>
    </div>
    <div>
      <div style="font-weight:700;font-size:1rem;text-align:right">Campanha Multiplataforma</div>
      <div class="muted" style="text-align:right">Status: <span class="badge">EM ANDAMENTO</span></div>
    </div>
  </div>

  <div class="tabs">
    <div class="tab active" data-tab="overview">🎬 Visão Geral</div>
    <div class="tab" data-tab="channels">🧭 Por Canal</div>
    <div class="tab" data-tab="insights">📊 Análise & Insights</div>
    <div class="tab" data-tab="planning">📋 Planejamento</div>
    <div class="tab" data-tab="footfall">👣 Footfall</div>
  </div>

  <!-- OVERVIEW -->
  <div id="tab-overview">
    <div class="metrics" id="metrics-overview-top"></div>
    <div class="kpis">
      <div class="card"><canvas id="chartSpendShare"></canvas></div>
      <div class="card"><canvas id="chartResults"></canvas></div>
    </div>
    <div class="card" style="margin-top:16px">
      <h3 style="margin-bottom:10px">Resumo por Canal</h3>
      <div class="muted" style="margin-bottom:10px">Valores contratados vs. realizados.</div>
      <div style="overflow:auto">
        <table id="tableChannels">
          <thead>
            <tr>
              <th>Canal</th><th>Budget Contratado (R$)</th><th>Budget Utilizado (R$)</th><th>Pacing (%)</th>
              <th>Impressões</th><th>Cliques</th><th>CTR</th><th>VC (100%)</th><th>VTR (100%)</th>
              <th>CPV (R$)</th><th>CPM (R$)</th>
            </tr>
          </thead>
          <tbody id="tbodyChannels"></tbody>
        </table>
      </div>
    </div>
  </div>

  <!-- CHANNELS -->
  <div id="tab-channels" class="hidden">
    <div class="card" style="margin-bottom:12px">
      <div style="display:flex;gap:12px;align-items:center;flex-wrap:wrap;">
        <div style="font-weight:800">Selecione o canal:</div>
        <select id="channelSelect" style="padding:8px 10px;border-radius:8px;border:1px solid rgba(148,163,184,.25);background:rgba(255,255,255,.06);color:#fff"></select>
      </div>
    </div>
    <div class="metrics" id="metrics-channel"></div>

    <div class="card" style="margin-top:16px">
      <h3 style="margin-bottom:10px">Entrega diária — <span id="channelNameSpan">—</span></h3>
      <div style="overflow:auto">
        <table id="channelDailyTable">
          <thead>
            <tr>
              <th>Data</th><th>Criativo</th><th>Investimento (R$)</th>
              <th>Starts</th><th>25%</th><th>50%</th><th>75%</th><th>100%</th>
              <th>Impressões</th><th>Cliques</th><th>Visitas</th>
            </tr>
          </thead>
          <tbody id="channelDailyBody"></tbody>
        </table>
      </div>
    </div>

    <div id="footfallExtras" class="hidden">
      <div class="card" style="margin-top:16px">
        <h3 style="margin-bottom:10px">Sites utilizados (Display)</h3>
        <ul style="columns:2; gap:24px; margin-left:18px">
          <li>g1.globo.com</li><li>ge.globo.com</li><li>climatempo.com.br</li><li>epocanegocios.globo.com</li><li>vogue.globo.com</li><li>natelinha.uol.com.br</li><li>f5.folha.uol.com.br</li><li>veja.abril.com.br</li><li>terrabrasilnoticias.com</li><li>diariodonordeste.verdesmares.com.br/</li><li>revistagalileu.globo.com</li><li>https://www.dailymotion.com/br</li><li>r7.com</li><li>casavogue.globo.com</li>
        </ul>
      </div>
    </div>

    <div id="ctvPublishers" class="hidden">
      <div class="card" style="margin-top:16px">
        <h3 style="margin-bottom:10px">Publishers utilizados (CTV)</h3>
        <ul style="columns:2; gap:24px; margin-left:18px">
          <li>Pluto TV - Watch Free Movies, Shows & Live TV - FireTv (B00KDSGIPK)</li>
          <li>Plex: Stream Movies & TV - Android Tv</li>
          <li>Pluto TV Television Gratis Channels | Roku Channel Store | Roku - Roku</li>
          <li>Pluto TV - LG Tv</li>
          <li>LG Channels - LG Tv (474310)</li>
          <li>Live TV - Android Tv</li>
          <li>RecordPlus - Android Tv</li>
          <li>Rainbow Dash - FireTv (B079X4ZZ4T)</li>
          <li>Samsung TV - Android TV</li>
          <li>Xiaomi TV+: Watch Live TV - Android Tv</li>
          <li>TCL CHANNEL - Android Tv</li>
          <li>Plex Free Movies and TV</li>
          <li>MovieArk: Stream Movies & Live - Android Tv</li>
        </ul>
      </div>
    </div>
  </div>

  
  <!-- INSIGHTS -->
  <div id="tab-insights" class="hidden">
    <div class="card" style="margin-bottom:16px">
      <h3 style="margin-bottom:8px">Eficiência de Vídeo — VTR × CPV</h3>
      <div class="muted" style="margin-bottom:8px">Comparativo entre canais de vídeo (maior VTR e menor CPV são melhores).</div>
      <canvas id="insVideoEff"></canvas>
    </div>


    <div class="card" style="margin-bottom:16px">
      <h3 style="margin-bottom:8px">Pacing da Campanha</h3>
      <div class="muted" style="margin-bottom:8px">Orçamento Utilizado vs Contratado (quanto já foi gasto).</div>
      <canvas id="insPacing"></canvas>
    </div>

    <div class="card" id="insightsCards">
      <h3 style="margin-bottom:8px">Resumo de Insights</h3>
      <ul id="insightsList" style="margin-left:18px;line-height:1.75"></ul>
    </div>

    <div class="card" style="margin-top:16px">
      <h3 style="margin-bottom:10px">Otimizações Recomendadas</h3>
      <ul style="margin:0; padding-left:18px; line-height:1.6; color:rgba(148,163,184,0.9)">
        <li><strong>Footfall Display:</strong> Aumentar número de impressões entregues entre 05 a 07/09 para aumentar o tráfego de FOOTFALL</li>
        <li><strong>CTV:</strong> Visibilidade maior em Samsung TV</li>
        <li><strong>Footfall Display:</strong> Ampliar para mais publishers no Nordeste a entrega de Display em Footfall</li>
        <li><strong>TikTok:</strong> Aumentar a entrega em TIK TOK ads</li>
      </ul>
    </div>
  </div>

  <!-- PLANEJAMENTO -->

  <div id="tab-planning" class="hidden">
    <!-- Objetivo da Campanha -->
    <div class="card" style="margin-bottom:16px">
      <h3 style="margin-bottom:10px">Objetivo da Campanha</h3>
      <p style="margin:0; line-height:1.5; color:rgba(148,163,184,0.9)">
        Maximizar alcance qualificado e eficiência de vídeo (VTR/CPV) em ambientes premium e redes sociais, mantendo custo sob controle (CPM/CPV) e frequência adequada.
      </p>
    </div>

    <!-- Grid de Cards -->
    <div style="display:grid; grid-template-columns:repeat(auto-fit,minmax(300px,1fr)); gap:16px; margin-bottom:16px">
      
      <!-- AUDIÊNCIA & GEOGRAFIA -->
      <div class="card">
        <h3 style="margin-bottom:10px">AUDIÊNCIA & GEOGRAFIA</h3>
        <ul style="margin:0; padding-left:18px; line-height:1.6; color:rgba(148,163,184,0.9)">
          <li>Praça: Recife (PE) e área metropolitana</li>
          <li>Faixa etária: 18-44 (prioridade 25-34)</li>
          <li>Interesses: entretenimento, família, compras, notícias</li>
          <li>Frequência alvo: 2-4/semana por canal</li>
        </ul>
      </div>

      <!-- CANAIS & PAPÉIS -->
      <div class="card">
        <h3 style="margin-bottom:10px">CANAIS & PAPÉIS</h3>
        <ul style="margin:0; padding-left:18px; line-height:1.6; color:rgba(148,163,184,0.9)">
          <li>YouTube: alcance e VTR em escala</li>
          <li>TikTok: descoberta e cobertura incremental (short-form)</li>
          <li>Netflix / Disney: ambientes premium de alta atenção</li>
          <li>CTV: reforço em tela grande com alta completude</li>
          <li>Display: suporte de cobertura e cliques (foco em CPM/CTR)</li>
        </ul>
      </div>

      <!-- CRIAÇÃO & FORMATOS -->
      <div class="card">
        <h3 style="margin-bottom:10px">CRIAÇÃO & FORMATOS</h3>
        <ul style="margin:0; padding-left:18px; line-height:1.6; color:rgba(148,163,184,0.9)">
          <li>Vídeos 15s/30s + variações para shorts/reels</li>
          <li>Mensagens: benefício principal claro + CTA suave</li>
          <li>Testes A/B: 3s iniciais, legendas, trilha e thumb</li>
        </ul>
      </div>

      <!-- FLIGHTING & PACING -->
      <div class="card">
        <h3 style="margin-bottom:10px">FLIGHTING & PACING</h3>
        <ul style="margin:0; padding-left:18px; line-height:1.6; color:rgba(148,163,184,0.9)">
          <li>Distribuição contínua com ajustes semanais</li>
          <li>Priorizar canais mais eficientes (VTR↑, CPV↓, CPM↓)</li>
          <li>Garantir presença premium em dias/horários de pico</li>
        </ul>
      </div>

      <!-- KPIS POR CANAL -->
      <div class="card">
        <h3 style="margin-bottom:10px">KPIS POR CANAL</h3>
        <ul style="margin:0; padding-left:18px; line-height:1.6; color:rgba(148,163,184,0.9)">
          <li>YouTube / CTV / Netflix / Disney: VTR100, CPV</li>
          <li>TikTok: VTR/ThruPlay (quando disponível), CTR</li>
          <li>Display: Impressões, CTR, CPM</li>
        </ul>
      </div>

      <!-- OTIMIZAÇÃO -->
      <div class="card">
        <h3 style="margin-bottom:10px">OTIMIZAÇÃO</h3>
        <ul style="margin:0; padding-left:18px; line-height:1.6; color:rgba(148,163,184,0.9)">
          <li>Rebalancear orçamento semanal por eficiência</li>
          <li>Pausar criativos abaixo do benchmark</li>
          <li>Estratégia de lance: maximize completed views (vídeo) / eCPM (display)</li>
        </ul>
      </div>

      <!-- GOVERNANÇA -->
      <div class="card">
        <h3 style="margin-bottom:10px">GOVERNANÇA</h3>
        <ul style="margin:0; padding-left:18px; line-height:1.6; color:rgba(148,163,184,0.9)">
          <li>Brand safety: listas, categorias sensíveis e verificação</li>
          <li>Frequência: caps por usuário/criativo</li>
          <li>QA semanal: nomenclatura, pixels/tags, consistência</li>
        </ul>
      </div>

      <!-- MENSURAÇÃO -->
      <div class="card">
        <h3 style="margin-bottom:10px">MENSURAÇÃO</h3>
        <ul style="margin:0; padding-left:18px; line-height:1.6; color:rgba(148,163,184,0.9)">
          <li>Acompanhamento em tempo real nas abas anteriores</li>
          <li>Relatório semanal com variação de VTR/CPV/CPM/CTR</li>
          <li>Estudos pontuais: brand lift (quando aplicável)</li>
        </ul>
      </div>

    </div>

    <!-- Próximas Ações -->
    <div class="card">
      <h3 style="margin-bottom:10px">Próximas Ações</h3>
      <ul style="margin:0; padding-left:18px; line-height:1.6; color:rgba(148,163,184,0.9)">
        <li>Reforçar investimento nos ambientes com VTR mais alto</li>
        <li>Rotacionar variações de criativo (texto/abertura)</li>
        <li>Refinar segmentações com base nos top criativos</li>
        <li>Revisar listas de sites de display e exclusões</li>
      </ul>
    </div>

  </div>

  <!-- FOOTFALL -->
  <div id="tab-footfall" class="hidden">
    <!-- Hero Section -->
    <section class="hero" style="text-align: center; margin-bottom: 2rem; padding: 2rem 0;">
      <span style="color: #ff6b35; text-transform: uppercase; font-size: 1rem; font-weight: 600; margin-bottom: 1rem; display: block;">Buscamos te entregar resultados reais</span>
      <h1 style="font-size: 2.5rem; font-weight: bold; color: #ffffff; margin-bottom: 1rem; letter-spacing: 1px;">ANÁLISE DE FOOTFALL - LOJAS RECIBOM</h1>
      <p style="color: rgba(255, 255, 255, 0.8); font-size: 1.1rem; max-width: 600px; margin: 0 auto;">Monitoramento em tempo real do tráfego de clientes nas lojas físicas da região metropolitana do Recife</p>
    </section>

    <!-- Metrics -->
    <section class="metrics-grid" id="footfall-metrics" style="display: grid; grid-template-columns: repeat(auto-fit, minmax(250px, 1fr)); gap: 1.5rem; margin-bottom: 3rem;">
      <div class="loading" style="display: flex; justify-content: center; align-items: center; height: 200px; flex-direction: column; gap: 1rem;">
        <div class="spinner" style="width: 40px; height: 40px; border: 4px solid rgba(255, 255, 255, 0.1); border-top: 4px solid #ff6b35; border-radius: 50%; animation: spin 1s linear infinite;"></div>
        <p>Carregando dados...</p>
      </div>
    </section>

    <!-- Content Grid -->
    <section class="content-grid" style="display: grid; grid-template-columns: 1fr 1fr; gap: 2rem; margin-bottom: 3rem;">
      <!-- Map -->
      <div class="card">
        <div class="card-header" style="padding: 1.5rem; border-bottom: 1px solid rgba(255, 255, 255, 0.1); background: linear-gradient(135deg, rgba(255, 107, 53, 0.1), rgba(139, 92, 246, 0.1));">
          <h3 class="card-title" style="font-size: 1.25rem; font-weight: bold; color: #ffffff; margin-bottom: 0.5rem;">Distribuição Geográfica</h3>
          <p class="card-subtitle" style="color: rgba(255, 255, 255, 0.7); font-size: 0.9rem;">Mapa interativo com localização das lojas e intensidade de footfall</p>
        </div>
        <div class="card-content" style="padding: 1.5rem;">
          <div id="footfall-map" style="height: 400px; width: 100%; border-radius: 8px; filter: hue-rotate(15deg) saturate(1.2);"></div>
          <div class="legend" style="display: flex; justify-content: center; gap: 2rem; margin-top: 1rem; font-size: 0.8rem;">
            <div class="legend-item" style="display: flex; align-items: center; gap: 0.5rem;">
              <div class="legend-color" style="width: 12px; height: 12px; border-radius: 50%; box-shadow: 0 0 10px rgba(255, 107, 53, 0.3); background: #ff6b35;"></div>
              <span>Alta (≥10%)</span>
            </div>
            <div class="legend-item" style="display: flex; align-items: center; gap: 0.5rem;">
              <div class="legend-color" style="width: 12px; height: 12px; border-radius: 50%; box-shadow: 0 0 10px rgba(255, 107, 53, 0.3); background: #8b5cf6;"></div>
              <span>Média (5-10%)</span>
            </div>
            <div class="legend-item" style="display: flex; align-items: center; gap: 0.5rem;">
              <div class="legend-color" style="width: 12px; height: 12px; border-radius: 50%; box-shadow: 0 0 10px rgba(255, 107, 53, 0.3); background: #00ff88;"></div>
              <span>Baixa (&lt;5%)</span>
            </div>
          </div>
        </div>
      </div>

      <!-- Chart -->
      <div class="card">
        <div class="card-header" style="padding: 1.5rem; border-bottom: 1px solid rgba(255, 255, 255, 0.1); background: linear-gradient(135deg, rgba(255, 107, 53, 0.1), rgba(139, 92, 246, 0.1));">
          <h3 class="card-title" style="font-size: 1.25rem; font-weight: bold; color: #ffffff; margin-bottom: 0.5rem;">Performance por Loja</h3>
          <p class="card-subtitle" style="color: rgba(255, 255, 255, 0.7); font-size: 0.9rem;">Distribuição de usuários footfall por taxa de conversão</p>
        </div>
        <div class="card-content" style="padding: 1.5rem;">
          <div class="chart-container" style="height: 300px; position: relative;">
            <canvas id="footfall-performanceChart"></canvas>
          </div>
        </div>
      </div>
    </section>

    <!-- Top Stores -->
    <section class="card top-stores">
      <div class="card-header" style="padding: 1.5rem; border-bottom: 1px solid rgba(255, 255, 255, 0.1); background: linear-gradient(135deg, rgba(255, 107, 53, 0.1), rgba(139, 92, 246, 0.1));">
        <h3 class="card-title" style="font-size: 1.25rem; font-weight: bold; color: #ffffff; margin-bottom: 0.5rem;">Top 5 Lojas por Footfall</h3>
        <p class="card-subtitle" style="color: rgba(255, 255, 255, 0.7); font-size: 0.9rem;">Ranking das lojas com maior número de usuários detectados</p>
      </div>
      <div id="footfall-topStores">
        <div class="loading" style="display: flex; justify-content: center; align-items: center; height: 200px; flex-direction: column; gap: 1rem;">
          <div class="spinner" style="width: 40px; height: 40px; border: 4px solid rgba(255, 255, 255, 0.1); border-top: 4px solid #ff6b35; border-radius: 50%; animation: spin 1s linear infinite;"></div>
          <p>Carregando ranking...</p>
        </div>
      </div>
    </section>
  </div>
</div>

<script>
const CONS = {
  "Budget Contratado (R$)": 122000.0,
  "Budget Utilizado (R$)": 52044.74999999999,
  "Impressões": 960439,
  "Cliques": 23235,
  "CTR (%)": 2.419206217156946,
  "VC (100%)": 241533,
  "VTR (100%)": 0.3483876830408142,
  "CPV (R$)": 0.21547676714983044,
  "CPM (R$)": 54.18850129992638,
  "Pacing (%)": 42.65963114754098
};
const PER = [
  {
    "Canal": "YouTube",
    "Budget Contratado (R$)": 25000.0,
    "Budget Utilizado (R$)": 4412.970000000001,
    "Impressões": 0,
    "Cliques": 0,
    "CTR (%)": 0,
    "VC (100%)": 147099,
    "VTR (100%)": 0.2493009019635757,
    "CPV (R$)": 0.03000000000000001,
    "CPM (R$)": 0,
    "Pacing (%)": 0.17651880000000006,
    "Criativos Únicos": 3
  },
  {
    "Canal": "TikTok",
    "Budget Contratado (R$)": 25000.0,
    "Budget Utilizado (R$)": 9313.279999999999,
    "Impressões": 612717,
    "Cliques": 17622,
    "CTR (%)": 2.8760422837949657,
    "VC (100%)": 0,
    "VTR (100%)": 0.0,
    "CPV (R$)": 0,
    "CPM (R$)": 15.199969969822934,
    "Pacing (%)": 0.37253119999999995,
    "Criativos Únicos": 4
  },
  {
    "Canal": "Netflix",
    "Budget Contratado (R$)": 25000.0,
    "Budget Utilizado (R$)": 9415.89,
    "Impressões": 0,
    "Cliques": 0,
    "CTR (%)": 0,
    "VC (100%)": 28533,
    "VTR (100%)": 0.9605130276711775,
    "CPV (R$)": 0.32999999999999996,
    "CPM (R$)": 0,
    "Pacing (%)": 0.37663559999999996,
    "Criativos Únicos": 1
  },
  {
    "Canal": "Disney",
    "Budget Contratado (R$)": 25000.0,
    "Budget Utilizado (R$)": 16127.599999999999,
    "Impressões": 0,
    "Cliques": 0,
    "CTR (%)": 0,
    "VC (100%)": 35060,
    "VTR (100%)": 0.9675193862626599,
    "CPV (R$)": 0.45999999999999996,
    "CPM (R$)": 0,
    "Pacing (%)": 0.6451039999999999,
    "Criativos Únicos": 1
  },
  {
    "Canal": "CTV",
    "Budget Contratado (R$)": 12000.0,
    "Budget Utilizado (R$)": 6168.199999999999,
    "Impressões": 0,
    "Cliques": 0,
    "CTR (%)": 0,
    "VC (100%)": 30841,
    "VTR (100%)": 0.8268586289176654,
    "CPV (R$)": 0.19999999999999996,
    "CPM (R$)": 0,
    "Pacing (%)": 0.5140166666666666,
    "Criativos Únicos": 2
  },
  {
    "Canal": "Footfall Display",
    "Budget Contratado (R$)": 10000.0,
    "Budget Utilizado (R$)": 6606.809999999998,
    "Impressões": 347722,
    "Cliques": 5613,
    "CTR (%)": 1.614220555501234,
    "VC (100%)": 0,
    "VTR (100%)": 0.0,
    "CPV (R$)": 0,
    "CPM (R$)": 19.00026457917531,
    "Pacing (%)": 0.6606809999999997,
    "Criativos Únicos": 9
  }
];
const DAILY = [{"date": "01/09/2025", "channel": "YouTube", "creative": "shorts", "spend": 46.89, "starts": 2093, "q25": 1831, "q50": 1734, "q75": 1637, "q100": 1563, "impressions": 0, "clicks": 0, "visits": ""}, {"date": "01/09/2025", "channel": "YouTube", "creative": "15s", "spend": 17.13, "starts": 1821, "q25": 1717, "q50": 893, "q75": 573, "q100": 571, "impressions": 0, "clicks": 0, "visits": ""}, {"date": "01/09/2025", "channel": "YouTube", "creative": "30s", "spend": 18.81, "starts": 2218, "q25": 1905, "q50": 1026, "q75": 723, "q100": 627, "impressions": 0, "clicks": 0, "visits": ""}, {"date": "02/09/2025", "channel": "YouTube", "creative": "shorts", "spend": 123.06, "starts": 4773, "q25": 4601, "q50": 4566, "q75": 4332, "q100": 4102, "impressions": 0, "clicks": 0, "visits": ""}, {"date": "02/09/2025", "channel": "YouTube", "creative": "15s", "spend": 80.22, "starts": 3891, "q25": 3743, "q50": 2889, "q75": 2783, "q100": 2674, "impressions": 0, "clicks": 0, "visits": ""}, {"date": "02/09/2025", "channel": "YouTube", "creative": "30s", "spend": 51.51, "starts": 3369, "q25": 2706, "q50": 2055, "q75": 1812, "q100": 1717, "impressions": 0, "clicks": 0, "visits": ""}, {"date": "03/09/2025", "channel": "YouTube", "creative": "shorts", "spend": 20.19, "starts": 1899, "q25": 1801, "q50": 1453, "q75": 893, "q100": 673, "impressions": 0, "clicks": 0, "visits": ""}, {"date": "03/09/2025", "channel": "YouTube", "creative": "15s", "spend": 17.22, "starts": 3091, "q25": 2031, "q50": 788, "q75": 631, "q100": 574, "impressions": 0, "clicks": 0, "visits": ""}, {"date": "03/09/2025", "channel": "YouTube", "creative": "30s", "spend": 121.86, "starts": 5183, "q25": 4978, "q50": 4400, "q75": 4161, "q100": 4062, "impressions": 0, "clicks": 0, "visits": ""}, {"date": "04/09/2025", "channel": "YouTube", "creative": "shorts", "spend": 57.06, "starts": 8901, "q25": 6821, "q50": 5661, "q75": 3899, "q100": 1902, "impressions": 0, "clicks": 0, "visits": ""}, {"date": "04/09/2025", "channel": "YouTube", "creative": "15s", "spend": 1.68, "starts": 655, "q25": 391, "q50": 290, "q75": 103, "q100": 56, "impressions": 0, "clicks": 0, "visits": ""}, {"date": "04/09/2025", "channel": "YouTube", "creative": "30s", "spend": 53.49, "starts": 12559, "q25": 8901, "q50": 5684, "q75": 2894, "q100": 1783, "impressions": 0, "clicks": 0, "visits": ""}, {"date": "05/09/2025", "channel": "YouTube", "creative": "shorts", "spend": 173.49, "starts": 20893, "q25": 15673, "q50": 10992, "q75": 8931, "q100": 5783, "impressions": 0, "clicks": 0, "visits": ""}, {"date": "05/09/2025", "channel": "YouTube", "creative": "15s", "spend": 474.93, "starts": 34211, "q25": 28931, "q50": 20342, "q75": 17631, "q100": 15831, "impressions": 0, "clicks": 0, "visits": ""}, {"date": "05/09/2025", "channel": "YouTube", "creative": "30s", "spend": 201.93, "starts": 42130, "q25": 28931, "q50": 12983, "q75": 10383, "q100": 6731, "impressions": 0, "clicks": 0, "visits": ""}, {"date": "06/09/2025", "channel": "YouTube", "creative": "shorts", "spend": 16.8, "starts": 1099, "q25": 754, "q50": 627, "q75": 579, "q100": 560, "impressions": 0, "clicks": 0, "visits": ""}, {"date": "06/09/2025", "channel": "YouTube", "creative": "15s", "spend": 201.93, "starts": 45261, "q25": 18391, "q50": 12331, "q75": 7831, "q100": 6731, "impressions": 0, "clicks": 0, "visits": ""}, {"date": "06/09/2025", "channel": "YouTube", "creative": "30s", "spend": 346.89, "starts": 56318, "q25": 36271, "q50": 28930, "q75": 19831, "q100": 11563, "impressions": 0, "clicks": 0, "visits": ""}, {"date": "07/09/2025", "channel": "YouTube", "creative": "shorts", "spend": 170.13, "starts": 11381, "q25": 10783, "q50": 9803, "q75": 7831, "q100": 5671, "impressions": 0, "clicks": 0, "visits": ""}, {"date": "07/09/2025", "channel": "YouTube", "creative": "15s", "spend": 470.79, "starts": 37891, "q25": 30911, "q50": 20193, "q75": 19831, "q100": 15693, "impressions": 0, "clicks": 0, "visits": ""}, {"date": "07/09/2025", "channel": "YouTube", "creative": "30s", "spend": 369.99, "starts": 67893, "q25": 42310, "q50": 35631, "q75": 17622, "q100": 12333, "impressions": 0, "clicks": 0, "visits": ""}, {"date": "08/09/2025", "channel": "YouTube", "creative": "shorts", "spend": 71.43, "starts": 13563, "q25": 12099, "q50": 10931, "q75": 6733, "q100": 2381, "impressions": 0, "clicks": 0, "visits": ""}, {"date": "08/09/2025", "channel": "YouTube", "creative": "15s", "spend": 168.93, "starts": 46731, "q25": 20894, "q50": 12338, "q75": 8930, "q100": 5631, "impressions": 0, "clicks": 0, "visits": ""}, {"date": "08/09/2025", "channel": "YouTube", "creative": "30s", "spend": 251.73, "starts": 56891, "q25": 29913, "q50": 18941, "q75": 15684, "q100": 8391, "impressions": 0, "clicks": 0, "visits": ""}, {"date": "09/09/2025", "channel": "YouTube", "creative": "shorts", "spend": 138.39, "starts": 12351, "q25": 10931, "q50": 8931, "q75": 6731, "q100": 4613, "impressions": 0, "clicks": 0, "visits": ""}, {"date": "09/09/2025", "channel": "YouTube", "creative": "15s", "spend": 92.73, "starts": 7631, "q25": 6739, "q50": 5783, "q75": 4783, "q100": 3091, "impressions": 0, "clicks": 0, "visits": ""}, {"date": "09/09/2025", "channel": "YouTube", "creative": "30s", "spend": 89.46, "starts": 6731, "q25": 5631, "q50": 3981, "q75": 3674, "q100": 2982, "impressions": 0, "clicks": 0, "visits": ""}, {"date": "10/09/2025", "channel": "YouTube", "creative": "shorts", "spend": 138.39, "starts": 12351, "q25": 10931, "q50": 8931, "q75": 6731, "q100": 4613, "impressions": 0, "clicks": 0, "visits": ""}, {"date": "10/09/2025", "channel": "YouTube", "creative": "15s", "spend": 80.19, "starts": 7344, "q25": 6731, "q50": 3561, "q75": 2891, "q100": 2673, "impressions": 0, "clicks": 0, "visits": ""}, {"date": "10/09/2025", "channel": "YouTube", "creative": "30s", "spend": 89.79, "starts": 4511, "q25": 3491, "q50": 3245, "q75": 3098, "q100": 2993, "impressions": 0, "clicks": 0, "visits": ""}, {"date": "11/09/2025", "channel": "YouTube", "creative": "shorts", "spend": 70.35, "starts": 5621, "q25": 3522, "q50": 3077, "q75": 2873, "q100": 2345, "impressions": 0, "clicks": 0, "visits": ""}, {"date": "11/09/2025", "channel": "YouTube", "creative": "15s", "spend": 26.52, "starts": 1731, "q25": 1324, "q50": 1093, "q75": 991, "q100": 884, "impressions": 0, "clicks": 0, "visits": ""}, {"date": "11/09/2025", "channel": "YouTube", "creative": "30s", "spend": 9.78, "starts": 563, "q25": 893, "q50": 474, "q75": 381, "q100": 326, "impressions": 0, "clicks": 0, "visits": ""}, {"date": "12/09/2025", "channel": "YouTube", "creative": "shorts", "spend": 26.73, "starts": 7631, "q25": 5631, "q50": 2091, "q75": 1673, "q100": 891, "impressions": 0, "clicks": 0, "visits": ""}, {"date": "12/09/2025", "channel": "YouTube", "creative": "15s", "spend": 10.35, "starts": 6741, "q25": 2891, "q50": 893, "q75": 671, "q100": 345, "impressions": 0, "clicks": 0, "visits": ""}, {"date": "12/09/2025", "channel": "YouTube", "creative": "30s", "spend": 3.96, "starts": 673, "q25": 456, "q50": 378, "q75": 201, "q100": 132, "impressions": 0, "clicks": 0, "visits": ""}, {"date": "13/09/2025", "channel": "YouTube", "creative": "shorts", "spend": 26.73, "starts": 7631, "q25": 5631, "q50": 2091, "q75": 1673, "q100": 891, "impressions": 0, "clicks": 0, "visits": ""}, {"date": "13/09/2025", "channel": "YouTube", "creative": "15s", "spend": 10.35, "starts": 6741, "q25": 2891, "q50": 893, "q75": 671, "q100": 345, "impressions": 0, "clicks": 0, "visits": ""}, {"date": "13/09/2025", "channel": "YouTube", "creative": "30s", "spend": 3.96, "starts": 673, "q25": 456, "q50": 378, "q75": 201, "q100": 132, "impressions": 0, "clicks": 0, "visits": ""}, {"date": "14/09/2025", "channel": "YouTube", "creative": "shorts", "spend": 52.89, "starts": 8993, "q25": 7841, "q50": 6771, "q75": 4563, "q100": 1763, "impressions": 0, "clicks": 0, "visits": ""}, {"date": "14/09/2025", "channel": "YouTube", "creative": "15s", "spend": 10.35, "starts": 6741, "q25": 2891, "q50": 893, "q75": 671, "q100": 345, "impressions": 0, "clicks": 0, "visits": ""}, {"date": "14/09/2025", "channel": "YouTube", "creative": "30s", "spend": 3.96, "starts": 673, "q25": 456, "q50": 378, "q75": 201, "q100": 132, "impressions": 0, "clicks": 0, "visits": ""}, {"date": "02/09/2025", "channel": "TikTok", "creative": "Sonho 15 segundos", "spend": 176.52, "starts": "", "q25": "", "q50": "", "q75": "", "q100": "", "impressions": 11613, "clicks": 11, "visits": ""}, {"date": "01/09/2025", "channel": "TikTok", "creative": "Sonho 15 segundos", "spend": 89.94, "starts": "", "q25": "", "q50": "", "q75": "", "q100": "", "impressions": 5917, "clicks": 5, "visits": ""}, {"date": "01/09/2025", "channel": "TikTok", "creative": "sonho 15s", "spend": 76.62, "starts": "", "q25": "", "q50": "", "q75": "", "q100": "", "impressions": 5041, "clicks": 1, "visits": ""}, {"date": "02/09/2025", "channel": "TikTok", "creative": "Sonho 30 segundos", "spend": 33.26, "starts": "", "q25": "", "q50": "", "q75": "", "q100": "", "impressions": 2188, "clicks": 3, "visits": ""}, {"date": "01/09/2025", "channel": "TikTok", "creative": "sonho 30s", "spend": 35.28, "starts": "", "q25": "", "q50": "", "q75": "", "q100": "", "impressions": 2321, "clicks": 1, "visits": ""}, {"date": "01/09/2025", "channel": "TikTok", "creative": "Sonho 30 segundos", "spend": 27.69, "starts": "", "q25": "", "q50": "", "q75": "", "q100": "", "impressions": 1822, "clicks": 1, "visits": ""}, {"date": "03/09/2025", "channel": "TikTok", "creative": "Sonho 15 segundos", "spend": 166.77, "starts": "", "q25": "", "q50": "", "q75": "", "q100": "", "impressions": 10972, "clicks": 89, "visits": ""}, {"date": "03/09/2025", "channel": "TikTok", "creative": "Sonho 30 segundos", "spend": 38.26, "starts": "", "q25": "", "q50": "", "q75": "", "q100": "", "impressions": 2517, "clicks": 3, "visits": ""}, {"date": "04/09/2025", "channel": "TikTok", "creative": "Sonho 15 segundos", "spend": 289.13, "starts": "", "q25": "", "q50": "", "q75": "", "q100": "", "impressions": 19022, "clicks": 176, "visits": ""}, {"date": "04/09/2025", "channel": "TikTok", "creative": "Sonho 30 segundos", "spend": 132.3, "starts": "", "q25": "", "q50": "", "q75": "", "q100": "", "impressions": 8704, "clicks": 8, "visits": ""}, {"date": "05/09/2025", "channel": "TikTok", "creative": "Sonho 15 segundos", "spend": 545.54, "starts": "", "q25": "", "q50": "", "q75": "", "q100": "", "impressions": 35891, "clicks": 1089, "visits": ""}, {"date": "05/09/2025", "channel": "TikTok", "creative": "Sonho 30 segundos", "spend": 864.76, "starts": "", "q25": "", "q50": "", "q75": "", "q100": "", "impressions": 56892, "clicks": 1808, "visits": ""}, {"date": "06/09/2025", "channel": "TikTok", "creative": "Sonho 15 segundos", "spend": 1100.34, "starts": "", "q25": "", "q50": "", "q75": "", "q100": "", "impressions": 72391, "clicks": 1983, "visits": ""}, {"date": "06/09/2025", "channel": "TikTok", "creative": "Sonho 30 segundos", "spend": 1191.54, "starts": "", "q25": "", "q50": "", "q75": "", "q100": "", "impressions": 78391, "clicks": 3021, "visits": ""}, {"date": "07/09/2025", "channel": "TikTok", "creative": "Sonho 15 segundos", "spend": 1100.34, "starts": "", "q25": "", "q50": "", "q75": "", "q100": "", "impressions": 72391, "clicks": 1983, "visits": ""}, {"date": "07/09/2025", "channel": "TikTok", "creative": "Sonho 30 segundos", "spend": 1191.54, "starts": "", "q25": "", "q50": "", "q75": "", "q100": "", "impressions": 78391, "clicks": 3021, "visits": ""}, {"date": "08/09/2025", "channel": "TikTok", "creative": "Sonho 15 segundos", "spend": 786.31, "starts": "", "q25": "", "q50": "", "q75": "", "q100": "", "impressions": 51731, "clicks": 1455, "visits": ""}, {"date": "08/09/2025", "channel": "TikTok", "creative": "Sonho 30 segundos", "spend": 694.21, "starts": "", "q25": "", "q50": "", "q75": "", "q100": "", "impressions": 45672, "clicks": 1891, "visits": ""}, {"date": "09/09/2025", "channel": "TikTok", "creative": "Sonho 15 segundos", "spend": 162.96, "starts": "", "q25": "", "q50": "", "q75": "", "q100": "", "impressions": 10721, "clicks": 332, "visits": ""}, {"date": "09/09/2025", "channel": "TikTok", "creative": "Sonho 30 segundos", "spend": 126.94, "starts": "", "q25": "", "q50": "", "q75": "", "q100": "", "impressions": 8351, "clicks": 112, "visits": ""}, {"date": "10/09/2025", "channel": "TikTok", "creative": "Sonho 15 segundos", "spend": 190.93, "starts": "", "q25": "", "q50": "", "q75": "", "q100": "", "impressions": 12561, "clicks": 367, "visits": ""}, {"date": "10/09/2025", "channel": "TikTok", "creative": "Sonho 30 segundos", "spend": 147.91, "starts": "", "q25": "", "q50": "", "q75": "", "q100": "", "impressions": 9731, "clicks": 123, "visits": ""}, {"date": "11/09/2025", "channel": "TikTok", "creative": "Sonho 15 segundos", "spend": 35.13, "starts": "", "q25": "", "q50": "", "q75": "", "q100": "", "impressions": 2311, "clicks": 65, "visits": ""}, {"date": "11/09/2025", "channel": "TikTok", "creative": "Sonho 30 segundos", "spend": 26.19, "starts": "", "q25": "", "q50": "", "q75": "", "q100": "", "impressions": 1723, "clicks": 12, "visits": ""}, {"date": "12/09/2025", "channel": "TikTok", "creative": "Sonho 15 segundos", "spend": 23.27, "starts": "", "q25": "", "q50": "", "q75": "", "q100": "", "impressions": 1531, "clicks": 34, "visits": ""}, {"date": "12/09/2025", "channel": "TikTok", "creative": "Sonho 30 segundos", "spend": 11.9, "starts": "", "q25": "", "q50": "", "q75": "", "q100": "", "impressions": 783, "clicks": 4, "visits": ""}, {"date": "13/09/2025", "channel": "TikTok", "creative": "Sonho 15 segundos", "spend": 17.04, "starts": "", "q25": "", "q50": "", "q75": "", "q100": "", "impressions": 1121, "clicks": 14, "visits": ""}, {"date": "13/09/2025", "channel": "TikTok", "creative": "Sonho 30 segundos", "spend": 10.23, "starts": "", "q25": "", "q50": "", "q75": "", "q100": "", "impressions": 673, "clicks": 1, "visits": ""}, {"date": "14/09/2025", "channel": "TikTok", "creative": "Sonho 15 segundos", "spend": 13.54, "starts": "", "q25": "", "q50": "", "q75": "", "q100": "", "impressions": 891, "clicks": 8, "visits": ""}, {"date": "14/09/2025", "channel": "TikTok", "creative": "Sonho 30 segundos", "spend": 6.89, "starts": "", "q25": "", "q50": "", "q75": "", "q100": "", "impressions": 453, "clicks": 1, "visits": ""}, {"date": "01/09/2025", "channel": "Netflix", "creative": "Sonho 30s", "spend": 117.81, "starts": 369, "q25": 367, "q50": 364, "q75": 361, "q100": 357, "impressions": 0, "clicks": 0, "visits": ""}, {"date": "02/09/2025", "channel": "Netflix", "creative": "Sonho 30s", "spend": 270.27, "starts": 842, "q25": 838, "q50": 829, "q75": 827, "q100": 819, "impressions": 0, "clicks": 0, "visits": ""}, {"date": "03/09/2025", "channel": "Netflix", "creative": "Sonho 30s", "spend": 597.96, "starts": 1821, "q25": 1819, "q50": 1814, "q75": 1813, "q100": 1812, "impressions": 0, "clicks": 0, "visits": ""}, {"date": "04/09/2025", "channel": "Netflix", "creative": "Sonho 30s", "spend": 636.9, "starts": 1954, "q25": 1942, "q50": 1943, "q75": 1939, "q100": 1930, "impressions": 0, "clicks": 0, "visits": ""}, {"date": "05/09/2025", "channel": "Netflix", "creative": "Sonho 30s", "spend": 732.27, "starts": 2321, "q25": 2270, "q50": 2242, "q75": 2224, "q100": 2219, "impressions": 0, "clicks": 0, "visits": ""}, {"date": "06/09/2025", "channel": "Netflix", "creative": "Sonho 30s", "spend": 1379.4, "starts": 4357, "q25": 4241, "q50": 4220, "q75": 4189, "q100": 4180, "impressions": 0, "clicks": 0, "visits": ""}, {"date": "07/09/2025", "channel": "Netflix", "creative": "Sonho 30s", "spend": 1284.03, "starts": 4091, "q25": 4089, "q50": 4002, "q75": 3994, "q100": 3891, "impressions": 0, "clicks": 0, "visits": ""}, {"date": "08/09/2025", "channel": "Netflix", "creative": "Sonho 30s", "spend": 2246.97, "starts": 6894, "q25": 6891, "q50": 6822, "q75": 6813, "q100": 6809, "impressions": 0, "clicks": 0, "visits": ""}, {"date": "09/09/2025", "channel": "Netflix", "creative": "Sonho 30s", "spend": 586.41, "starts": 1982, "q25": 1792, "q50": 1794, "q75": 1789, "q100": 1777, "impressions": 0, "clicks": 0, "visits": ""}, {"date": "10/09/2025", "channel": "Netflix", "creative": "Sonho 30s", "spend": 438.24, "starts": 1452, "q25": 1344, "q50": 1342, "q75": 1338, "q100": 1328, "impressions": 0, "clicks": 0, "visits": ""}, {"date": "11/09/2025", "channel": "Netflix", "creative": "Sonho 30s", "spend": 306.57, "starts": 967, "q25": 954, "q50": 953, "q75": 938, "q100": 929, "impressions": 0, "clicks": 0, "visits": ""}, {"date": "12/09/2025", "channel": "Netflix", "creative": "Sonho 30s", "spend": 294.69, "starts": 781, "q25": 949, "q50": 928, "q75": 912, "q100": 893, "impressions": 0, "clicks": 0, "visits": ""}, {"date": "13/09/2025", "channel": "Netflix", "creative": "Sonho 30s", "spend": 266.64, "starts": 883, "q25": 821, "q50": 818, "q75": 816, "q100": 808, "impressions": 0, "clicks": 0, "visits": ""}, {"date": "14/09/2025", "channel": "Netflix", "creative": "Sonho 30s", "spend": 257.73, "starts": 992, "q25": 976, "q50": 965, "q75": 914, "q100": 781, "impressions": 0, "clicks": 0, "visits": ""}, {"date": "01/09/2025", "channel": "Disney", "creative": "Sonho 30s", "spend": 388.7, "starts": 893, "q25": 861, "q50": 859, "q75": 855, "q100": 845, "impressions": 0, "clicks": 0, "visits": ""}, {"date": "02/09/2025", "channel": "Disney", "creative": "Sonho 30s", "spend": 321.54, "starts": 741, "q25": 740, "q50": 729, "q75": 718, "q100": 699, "impressions": 0, "clicks": 0, "visits": ""}, {"date": "03/09/2025", "channel": "Disney", "creative": "Sonho 30s", "spend": 1353.78, "starts": 2991, "q25": 2988, "q50": 2963, "q75": 2956, "q100": 2943, "impressions": 0, "clicks": 0, "visits": ""}, {"date": "04/09/2025", "channel": "Disney", "creative": "Sonho 30s", "spend": 1309.62, "starts": 2891, "q25": 2856, "q50": 2853, "q75": 2851, "q100": 2847, "impressions": 0, "clicks": 0, "visits": ""}, {"date": "05/09/2025", "channel": "Disney", "creative": "Sonho 30s", "spend": 1786.64, "starts": 3981, "q25": 3967, "q50": 3957, "q75": 3941, "q100": 3884, "impressions": 0, "clicks": 0, "visits": ""}, {"date": "06/09/2025", "channel": "Disney", "creative": "Sonho 30s", "spend": 790.74, "starts": 1771, "q25": 1761, "q50": 1744, "q75": 1735, "q100": 1719, "impressions": 0, "clicks": 0, "visits": ""}, {"date": "07/09/2025", "channel": "Disney", "creative": "Sonho 30s", "spend": 1319.74, "starts": 2899, "q25": 2879, "q50": 2873, "q75": 2871, "q100": 2869, "impressions": 0, "clicks": 0, "visits": ""}, {"date": "08/09/2025", "channel": "Disney", "creative": "Sonho 30s", "spend": 3467.94, "starts": 7674, "q25": 7672, "q50": 7656, "q75": 7577, "q100": 7539, "impressions": 0, "clicks": 0, "visits": ""}, {"date": "09/09/2025", "channel": "Disney", "creative": "Sonho 30s", "spend": 2392.46, "starts": 5673, "q25": 5456, "q50": 5378, "q75": 5329, "q100": 5201, "impressions": 0, "clicks": 0, "visits": ""}, {"date": "10/09/2025", "channel": "Disney", "creative": "Sonho 30s", "spend": 1491.32, "starts": 3281, "q25": 3278, "q50": 3276, "q75": 3267, "q100": 3242, "impressions": 0, "clicks": 0, "visits": ""}, {"date": "11/09/2025", "channel": "Disney", "creative": "Sonho 30s", "spend": 474.72, "starts": 1099, "q25": 1067, "q50": 1059, "q75": 1047, "q100": 1032, "impressions": 0, "clicks": 0, "visits": ""}, {"date": "12/09/2025", "channel": "Disney", "creative": "Sonho 30s", "spend": 382.72, "starts": 893, "q25": 847, "q50": 836, "q75": 834, "q100": 832, "impressions": 0, "clicks": 0, "visits": ""}, {"date": "13/09/2025", "channel": "Disney", "creative": "Sonho 30s", "spend": 344.54, "starts": 773, "q25": 771, "q50": 769, "q75": 767, "q100": 749, "impressions": 0, "clicks": 0, "visits": ""}, {"date": "14/09/2025", "channel": "Disney", "creative": "Sonho 30s", "spend": 303.14, "starts": 677, "q25": 674, "q50": 670, "q75": 667, "q100": 659, "impressions": 0, "clicks": 0, "visits": ""}, {"date": "01/09/2025", "channel": "CTV", "creative": "Sonho 15s", "spend": 171.8, "starts": 891, "q25": 889, "q50": 871, "q75": 864, "q100": 859, "impressions": 0, "clicks": 0, "visits": ""}, {"date": "01/09/2025", "channel": "CTV", "creative": "Sonhos - 30s", "spend": 315.6, "starts": 1711, "q25": 1671, "q50": 1628, "q75": 1619, "q100": 1578, "impressions": 0, "clicks": 0, "visits": ""}, {"date": "02/09/2025", "channel": "CTV", "creative": "Sonho 15s", "spend": 256.2, "starts": 1671, "q25": 1561, "q50": 1461, "q75": 1431, "q100": 1281, "impressions": 0, "clicks": 0, "visits": ""}, {"date": "02/09/2025", "channel": "CTV", "creative": "Sonhos - 30s", "spend": 268.2, "starts": 1561, "q25": 1549, "q50": 1539, "q75": 1437, "q100": 1341, "impressions": 0, "clicks": 0, "visits": ""}, {"date": "03/09/2025", "channel": "CTV", "creative": "Sonho 15s", "spend": 154.6, "starts": 844, "q25": 839, "q50": 821, "q75": 817, "q100": 773, "impressions": 0, "clicks": 0, "visits": ""}, {"date": "03/09/2025", "channel": "CTV", "creative": "Sonhos - 30s", "spend": 335.6, "starts": 1711, "q25": 1701, "q50": 1695, "q75": 1687, "q100": 1678, "impressions": 0, "clicks": 0, "visits": ""}, {"date": "04/09/2025", "channel": "CTV", "creative": "Sonho 15s", "spend": 83.8, "starts": 771, "q25": 758, "q50": 548, "q75": 451, "q100": 419, "impressions": 0, "clicks": 0, "visits": ""}, {"date": "04/09/2025", "channel": "CTV", "creative": "Sonhos - 30s", "spend": 123.8, "starts": 672, "q25": 659, "q50": 642, "q75": 638, "q100": 619, "impressions": 0, "clicks": 0, "visits": ""}, {"date": "05/09/2025", "channel": "CTV", "creative": "Sonho 15s", "spend": 222.2, "starts": 1671, "q25": 1566, "q50": 1461, "q75": 1321, "q100": 1111, "impressions": 0, "clicks": 0, "visits": ""}, {"date": "05/09/2025", "channel": "CTV", "creative": "Sonhos - 30s", "spend": 89.8, "starts": 899, "q25": 883, "q50": 674, "q75": 566, "q100": 449, "impressions": 0, "clicks": 0, "visits": ""}, {"date": "06/09/2025", "channel": "CTV", "creative": "Sonho 15s", "spend": 366.2, "starts": 1888, "q25": 1876, "q50": 1856, "q75": 1843, "q100": 1831, "impressions": 0, "clicks": 0, "visits": ""}, {"date": "06/09/2025", "channel": "CTV", "creative": "Sonhos - 30s", "spend": 134.2, "starts": 991, "q25": 966, "q50": 951, "q75": 733, "q100": 671, "impressions": 0, "clicks": 0, "visits": ""}, {"date": "07/09/2025", "channel": "CTV", "creative": "Sonho 15s", "spend": 221.4, "starts": 1298, "q25": 1239, "q50": 1219, "q75": 1201, "q100": 1107, "impressions": 0, "clicks": 0, "visits": ""}, {"date": "07/09/2025", "channel": "CTV", "creative": "Sonhos - 30s", "spend": 200.2, "starts": 1091, "q25": 1078, "q50": 1067, "q75": 1063, "q100": 1001, "impressions": 0, "clicks": 0, "visits": ""}, {"date": "08/09/2025", "channel": "CTV", "creative": "Sonho 15s", "spend": 600.4, "starts": 3982, "q25": 3784, "q50": 3459, "q75": 3278, "q100": 3002, "impressions": 0, "clicks": 0, "visits": ""}, {"date": "08/09/2025", "channel": "CTV", "creative": "Sonhos - 30s", "spend": 980.4, "starts": 5673, "q25": 5669, "q50": 5645, "q75": 5649, "q100": 4902, "impressions": 0, "clicks": 0, "visits": ""}, {"date": "09/09/2025", "channel": "CTV", "creative": "Sonho 15s", "spend": 195.8, "starts": 1123, "q25": 1109, "q50": 993, "q75": 989, "q100": 979, "impressions": 0, "clicks": 0, "visits": ""}, {"date": "09/09/2025", "channel": "CTV", "creative": "Sonhos - 30s", "spend": 351.2, "starts": 1893, "q25": 1892, "q50": 1783, "q75": 1764, "q100": 1756, "impressions": 0, "clicks": 0, "visits": ""}, {"date": "10/09/2025", "channel": "CTV", "creative": "Sonho 15s", "spend": 243.2, "starts": 1267, "q25": 1256, "q50": 1245, "q75": 1234, "q100": 1216, "impressions": 0, "clicks": 0, "visits": ""}, {"date": "10/09/2025", "channel": "CTV", "creative": "Sonhos - 30s", "spend": 246.8, "starts": 1312, "q25": 1302, "q50": 1298, "q75": 1256, "q100": 1234, "impressions": 0, "clicks": 0, "visits": ""}, {"date": "11/09/2025", "channel": "CTV", "creative": "Sonho 15s", "spend": 162.4, "starts": 1169, "q25": 1081, "q50": 976, "q75": 923, "q100": 812, "impressions": 0, "clicks": 0, "visits": ""}, {"date": "11/09/2025", "channel": "CTV", "creative": "Sonhos - 30s", "spend": 94.4, "starts": 812, "q25": 729, "q50": 671, "q75": 552, "q100": 472, "impressions": 0, "clicks": 0, "visits": ""}, {"date": "12/09/2025", "channel": "CTV", "creative": "Sonho 15s", "spend": 77.8, "starts": 732, "q25": 683, "q50": 563, "q75": 476, "q100": 389, "impressions": 0, "clicks": 0, "visits": ""}, {"date": "12/09/2025", "channel": "CTV", "creative": "Sonhos - 30s", "spend": 49.2, "starts": 356, "q25": 338, "q50": 318, "q75": 289, "q100": 246, "impressions": 0, "clicks": 0, "visits": ""}, {"date": "13/09/2025", "channel": "CTV", "creative": "Sonho 15s", "spend": 87.6, "starts": 567, "q25": 543, "q50": 538, "q75": 488, "q100": 438, "impressions": 0, "clicks": 0, "visits": ""}, {"date": "13/09/2025", "channel": "CTV", "creative": "Sonhos - 30s", "spend": 135.4, "starts": 743, "q25": 754, "q50": 748, "q75": 732, "q100": 677, "impressions": 0, "clicks": 0, "visits": ""}, {"date": "30/08/2025", "channel": "Footfall Display", "creative": "180x150 -cta 2", "spend": 14.88, "starts": "", "q25": "", "q50": "", "q75": "", "q100": "", "impressions": 783, "clicks": 12, "visits": ""}, {"date": "30/08/2025", "channel": "Footfall Display", "creative": "250X250", "spend": 37.66, "starts": "", "q25": "", "q50": "", "q75": "", "q100": "", "impressions": 1982, "clicks": 28, "visits": ""}, {"date": "31/08/2025", "channel": "Footfall Display", "creative": "180x150 -cta 2", "spend": 67.47, "starts": "", "q25": "", "q50": "", "q75": "", "q100": "", "impressions": 3551, "clicks": 23, "visits": ""}, {"date": "31/08/2025", "channel": "Footfall Display", "creative": "180x150-cta2", "spend": 46.57, "starts": "", "q25": "", "q50": "", "q75": "", "q100": "", "impressions": 2451, "clicks": 12, "visits": ""}, {"date": "01/09/2025", "channel": "Footfall Display", "creative": "970x90", "spend": 25.5, "starts": "", "q25": "", "q50": "", "q75": "", "q100": "", "impressions": 1342, "clicks": 21, "visits": ""}, {"date": "01/09/2025", "channel": "Footfall Display", "creative": "180x150-cta2", "spend": 52.78, "starts": "", "q25": "", "q50": "", "q75": "", "q100": "", "impressions": 2778, "clicks": 2, "visits": ""}, {"date": "02/09/2025", "channel": "Footfall Display", "creative": "250x250", "spend": 48.66, "starts": "", "q25": "", "q50": "", "q75": "", "q100": "", "impressions": 2561, "clicks": 152, "visits": ""}, {"date": "02/09/2025", "channel": "Footfall Display", "creative": "336x280", "spend": 44.48, "starts": "", "q25": "", "q50": "", "q75": "", "q100": "", "impressions": 2341, "clicks": 12, "visits": ""}, {"date": "02/09/2025", "channel": "Footfall Display", "creative": "468x60", "spend": 65.57, "starts": "", "q25": "", "q50": "", "q75": "", "q100": "", "impressions": 3451, "clicks": 7, "visits": ""}, {"date": "02/09/2025", "channel": "Footfall Display", "creative": "728x90", "spend": 44.29, "starts": "", "q25": "", "q50": "", "q75": "", "q100": "", "impressions": 2331, "clicks": 8, "visits": ""}, {"date": "03/09/2025", "channel": "Footfall Display", "creative": "180x150-cta2", "spend": 19.02, "starts": "", "q25": "", "q50": "", "q75": "", "q100": "", "impressions": 1001, "clicks": 10, "visits": ""}, {"date": "03/09/2025", "channel": "Footfall Display", "creative": "250x250", "spend": 69.75, "starts": "", "q25": "", "q50": "", "q75": "", "q100": "", "impressions": 3671, "clicks": 261, "visits": ""}, {"date": "03/09/2025", "channel": "Footfall Display", "creative": "336x280", "spend": 52.88, "starts": "", "q25": "", "q50": "", "q75": "", "q100": "", "impressions": 2783, "clicks": 257, "visits": ""}, {"date": "03/09/2025", "channel": "Footfall Display", "creative": "468x60", "spend": 50.86, "starts": "", "q25": "", "q50": "", "q75": "", "q100": "", "impressions": 2677, "clicks": 0, "visits": ""}, {"date": "03/09/2025", "channel": "Footfall Display", "creative": "728x90", "spend": 16.97, "starts": "", "q25": "", "q50": "", "q75": "", "q100": "", "impressions": 893, "clicks": 0, "visits": ""}, {"date": "03/09/2025", "channel": "Footfall Display", "creative": "970X90", "spend": 12.79, "starts": "", "q25": "", "q50": "", "q75": "", "q100": "", "impressions": 673, "clicks": 0, "visits": ""}, {"date": "04/09/2025", "channel": "Footfall Display", "creative": "180x150 -cta 2", "spend": 40.3, "starts": "", "q25": "", "q50": "", "q75": "", "q100": "", "impressions": 2121, "clicks": 14, "visits": ""}, {"date": "04/09/2025", "channel": "Footfall Display", "creative": "180x150-cta2", "spend": 35.78, "starts": "", "q25": "", "q50": "", "q75": "", "q100": "", "impressions": 1883, "clicks": 1, "visits": ""}, {"date": "04/09/2025", "channel": "Footfall Display", "creative": "250x250", "spend": 20.43, "starts": "", "q25": "", "q50": "", "q75": "", "q100": "", "impressions": 1075, "clicks": 35, "visits": ""}, {"date": "04/09/2025", "channel": "Footfall Display", "creative": "336x280", "spend": 22.17, "starts": "", "q25": "", "q50": "", "q75": "", "q100": "", "impressions": 1167, "clicks": 21, "visits": ""}, {"date": "04/09/2025", "channel": "Footfall Display", "creative": "468x60", "spend": 46.65, "starts": "", "q25": "", "q50": "", "q75": "", "q100": "", "impressions": 2455, "clicks": 31, "visits": ""}, {"date": "04/09/2025", "channel": "Footfall Display", "creative": "728x90", "spend": 12.98, "starts": "", "q25": "", "q50": "", "q75": "", "q100": "", "impressions": 683, "clicks": 18, "visits": ""}, {"date": "04/09/2025", "channel": "Footfall Display", "creative": "970x90", "spend": 17.58, "starts": "", "q25": "", "q50": "", "q75": "", "q100": "", "impressions": 925, "clicks": 12, "visits": ""}, {"date": "05/09/2025", "channel": "Footfall Display", "creative": "250x250", "spend": 57.23, "starts": "", "q25": "", "q50": "", "q75": "", "q100": "", "impressions": 3012, "clicks": 132, "visits": ""}, {"date": "05/09/2025", "channel": "Footfall Display", "creative": "336x280", "spend": 33.88, "starts": "", "q25": "", "q50": "", "q75": "", "q100": "", "impressions": 1783, "clicks": 12, "visits": ""}, {"date": "05/09/2025", "channel": "Footfall Display", "creative": "468x60", "spend": 46.65, "starts": "", "q25": "", "q50": "", "q75": "", "q100": "", "impressions": 2455, "clicks": 13, "visits": ""}, {"date": "05/09/2025", "channel": "Footfall Display", "creative": "728x90", "spend": 10.72, "starts": "", "q25": "", "q50": "", "q75": "", "q100": "", "impressions": 564, "clicks": 45, "visits": ""}, {"date": "05/09/2025", "channel": "Footfall Display", "creative": "970x90", "spend": 17.58, "starts": "", "q25": "", "q50": "", "q75": "", "q100": "", "impressions": 925, "clicks": 1, "visits": ""}, {"date": "05/09/2025", "channel": "Footfall Display", "creative": "180x150 -cta 2", "spend": 28.48, "starts": "", "q25": "", "q50": "", "q75": "", "q100": "", "impressions": 1499, "clicks": 0, "visits": ""}, {"date": "05/09/2025", "channel": "Footfall Display", "creative": "180x150-cta2", "spend": 28.8, "starts": "", "q25": "", "q50": "", "q75": "", "q100": "", "impressions": 1516, "clicks": 3, "visits": ""}, {"date": "06/09/2025", "channel": "Footfall Display", "creative": "250x250", "spend": 359.69, "starts": "", "q25": "", "q50": "", "q75": "", "q100": "", "impressions": 18931, "clicks": 454, "visits": ""}, {"date": "06/09/2025", "channel": "Footfall Display", "creative": "336x280", "spend": 186.79, "starts": "", "q25": "", "q50": "", "q75": "", "q100": "", "impressions": 9831, "clicks": 377, "visits": ""}, {"date": "06/09/2025", "channel": "Footfall Display", "creative": "468x60", "spend": 33.86, "starts": "", "q25": "", "q50": "", "q75": "", "q100": "", "impressions": 1782, "clicks": 23, "visits": ""}, {"date": "06/09/2025", "channel": "Footfall Display", "creative": "728x90", "spend": 20.01, "starts": "", "q25": "", "q50": "", "q75": "", "q100": "", "impressions": 1053, "clicks": 0, "visits": ""}, {"date": "06/09/2025", "channel": "Footfall Display", "creative": "970x90", "spend": 25.9, "starts": "", "q25": "", "q50": "", "q75": "", "q100": "", "impressions": 1363, "clicks": 0, "visits": ""}, {"date": "07/09/2025", "channel": "Footfall Display", "creative": "250x250", "spend": 405.06, "starts": "", "q25": "", "q50": "", "q75": "", "q100": "", "impressions": 21319, "clicks": 564, "visits": ""}, {"date": "07/09/2025", "channel": "Footfall Display", "creative": "336x280", "spend": 1484.3, "starts": "", "q25": "", "q50": "", "q75": "", "q100": "", "impressions": 78121, "clicks": 541, "visits": ""}, {"date": "07/09/2025", "channel": "Footfall Display", "creative": "468x60", "spend": 16.74, "starts": "", "q25": "", "q50": "", "q75": "", "q100": "", "impressions": 881, "clicks": 23, "visits": ""}, {"date": "07/09/2025", "channel": "Footfall Display", "creative": "728x90", "spend": 14.88, "starts": "", "q25": "", "q50": "", "q75": "", "q100": "", "impressions": 783, "clicks": 133, "visits": ""}, {"date": "07/09/2025", "channel": "Footfall Display", "creative": "970x90", "spend": 42.81, "starts": "", "q25": "", "q50": "", "q75": "", "q100": "", "impressions": 2253, "clicks": 132, "visits": ""}, {"date": "08/09/2025", "channel": "Footfall Display", "creative": "250x250", "spend": 983.69, "starts": "", "q25": "", "q50": "", "q75": "", "q100": "", "impressions": 51773, "clicks": 894, "visits": ""}, {"date": "08/09/2025", "channel": "Footfall Display", "creative": "336x280", "spend": 1080.97, "starts": "", "q25": "", "q50": "", "q75": "", "q100": "", "impressions": 56893, "clicks": 339, "visits": ""}, {"date": "08/09/2025", "channel": "Footfall Display", "creative": "468x60", "spend": 6.4, "starts": "", "q25": "", "q50": "", "q75": "", "q100": "", "impressions": 337, "clicks": 31, "visits": ""}, {"date": "08/09/2025", "channel": "Footfall Display", "creative": "728x90", "spend": 6.38, "starts": "", "q25": "", "q50": "", "q75": "", "q100": "", "impressions": 336, "clicks": 1, "visits": ""}, {"date": "08/09/2025", "channel": "Footfall Display", "creative": "970x90", "spend": 34.79, "starts": "", "q25": "", "q50": "", "q75": "", "q100": "", "impressions": 1831, "clicks": 0, "visits": ""}, {"date": "09/09/2025", "channel": "Footfall Display", "creative": "250x250", "spend": 196.1, "starts": "", "q25": "", "q50": "", "q75": "", "q100": "", "impressions": 10321, "clicks": 241, "visits": ""}, {"date": "09/09/2025", "channel": "Footfall Display", "creative": "336x280", "spend": 169.69, "starts": "", "q25": "", "q50": "", "q75": "", "q100": "", "impressions": 8931, "clicks": 219, "visits": ""}, {"date": "09/09/2025", "channel": "Footfall Display", "creative": "468x60", "spend": 4.39, "starts": "", "q25": "", "q50": "", "q75": "", "q100": "", "impressions": 231, "clicks": 1, "visits": ""}, {"date": "09/09/2025", "channel": "Footfall Display", "creative": "728x90", "spend": 4.2, "starts": "", "q25": "", "q50": "", "q75": "", "q100": "", "impressions": 221, "clicks": 1, "visits": ""}, {"date": "09/09/2025", "channel": "Footfall Display", "creative": "970x90", "spend": 1.37, "starts": "", "q25": "", "q50": "", "q75": "", "q100": "", "impressions": 72, "clicks": 0, "visits": ""}, {"date": "10/09/2025", "channel": "Footfall Display", "creative": "250x250", "spend": 148.79, "starts": "", "q25": "", "q50": "", "q75": "", "q100": "", "impressions": 7831, "clicks": 142, "visits": ""}, {"date": "10/09/2025", "channel": "Footfall Display", "creative": "336x280", "spend": 87.99, "starts": "", "q25": "", "q50": "", "q75": "", "q100": "", "impressions": 4631, "clicks": 89, "visits": ""}, {"date": "10/09/2025", "channel": "Footfall Display", "creative": "468x60", "spend": 4.16, "starts": "", "q25": "", "q50": "", "q75": "", "q100": "", "impressions": 219, "clicks": 2, "visits": ""}, {"date": "10/09/2025", "channel": "Footfall Display", "creative": "728x90", "spend": 2.51, "starts": "", "q25": "", "q50": "", "q75": "", "q100": "", "impressions": 132, "clicks": 1, "visits": ""}, {"date": "10/09/2025", "channel": "Footfall Display", "creative": "970x90", "spend": 1.69, "starts": "", "q25": "", "q50": "", "q75": "", "q100": "", "impressions": 89, "clicks": 0, "visits": ""}, {"date": "11/09/2025", "channel": "Footfall Display", "creative": "250x250", "spend": 46.57, "starts": "", "q25": "", "q50": "", "q75": "", "q100": "", "impressions": 2451, "clicks": 86, "visits": ""}, {"date": "11/09/2025", "channel": "Footfall Display", "creative": "336x280", "spend": 25.29, "starts": "", "q25": "", "q50": "", "q75": "", "q100": "", "impressions": 1331, "clicks": 32, "visits": ""}, {"date": "11/09/2025", "channel": "Footfall Display", "creative": "468x60", "spend": 8.57, "starts": "", "q25": "", "q50": "", "q75": "", "q100": "", "impressions": 451, "clicks": 2, "visits": ""}, {"date": "11/09/2025", "channel": "Footfall Display", "creative": "728x90", "spend": 0.44, "starts": "", "q25": "", "q50": "", "q75": "", "q100": "", "impressions": 23, "clicks": 0, "visits": ""}, {"date": "11/09/2025", "channel": "Footfall Display", "creative": "970x90", "spend": 0.74, "starts": "", "q25": "", "q50": "", "q75": "", "q100": "", "impressions": 39, "clicks": 0, "visits": ""}, {"date": "12/09/2025", "channel": "Footfall Display", "creative": "250x250", "spend": 25.48, "starts": "", "q25": "", "q50": "", "q75": "", "q100": "", "impressions": 1341, "clicks": 21, "visits": ""}, {"date": "12/09/2025", "channel": "Footfall Display", "creative": "336x280", "spend": 16.76, "starts": "", "q25": "", "q50": "", "q75": "", "q100": "", "impressions": 882, "clicks": 18, "visits": ""}, {"date": "12/09/2025", "channel": "Footfall Display", "creative": "468x60", "spend": 4.77, "starts": "", "q25": "", "q50": "", "q75": "", "q100": "", "impressions": 251, "clicks": 2, "visits": ""}, {"date": "12/09/2025", "channel": "Footfall Display", "creative": "728x90", "spend": 0.4, "starts": "", "q25": "", "q50": "", "q75": "", "q100": "", "impressions": 21, "clicks": 0, "visits": ""}, {"date": "12/09/2025", "channel": "Footfall Display", "creative": "970x90", "spend": 0.36, "starts": "", "q25": "", "q50": "", "q75": "", "q100": "", "impressions": 19, "clicks": 0, "visits": ""}, {"date": "13/09/2025", "channel": "Footfall Display", "creative": "250x250", "spend": 18.85, "starts": "", "q25": "", "q50": "", "q75": "", "q100": "", "impressions": 992, "clicks": 32, "visits": ""}, {"date": "13/09/2025", "channel": "Footfall Display", "creative": "336x280", "spend": 12.75, "starts": "", "q25": "", "q50": "", "q75": "", "q100": "", "impressions": 671, "clicks": 13, "visits": ""}, {"date": "13/09/2025", "channel": "Footfall Display", "creative": "468x60", "spend": 2.87, "starts": "", "q25": "", "q50": "", "q75": "", "q100": "", "impressions": 151, "clicks": 1, "visits": ""}, {"date": "13/09/2025", "channel": "Footfall Display", "creative": "728x90", "spend": 0.23, "starts": "", "q25": "", "q50": "", "q75": "", "q100": "", "impressions": 12, "clicks": 0, "visits": ""}, {"date": "13/09/2025", "channel": "Footfall Display", "creative": "970x90", "spend": 0.21, "starts": "", "q25": "", "q50": "", "q75": "", "q100": "", "impressions": 11, "clicks": 0, "visits": ""}, {"date": "14/09/2025", "channel": "Footfall Display", "creative": "250x250", "spend": 16.0, "starts": "", "q25": "", "q50": "", "q75": "", "q100": "", "impressions": 842, "clicks": 41, "visits": ""}, {"date": "14/09/2025", "channel": "Footfall Display", "creative": "336x280", "spend": 10.75, "starts": "", "q25": "", "q50": "", "q75": "", "q100": "", "impressions": 566, "clicks": 13, "visits": ""}, {"date": "14/09/2025", "channel": "Footfall Display", "creative": "468x60", "spend": 2.51, "starts": "", "q25": "", "q50": "", "q75": "", "q100": "", "impressions": 132, "clicks": 1, "visits": ""}, {"date": "14/09/2025", "channel": "Footfall Display", "creative": "728x90", "spend": 0.34, "starts": "", "q25": "", "q50": "", "q75": "", "q100": "", "impressions": 18, "clicks": 0, "visits": ""}, {"date": "14/09/2025", "channel": "Footfall Display", "creative": "970x90", "spend": 0.4, "starts": "", "q25": "", "q50": "", "q75": "", "q100": "", "impressions": 21, "clicks": 0, "visits": ""}, {"channel": "Footfall Data", "lat": -8092339308671470, "lon": -3488475077469840, "proximity": 100, "name": "Recibom - Av. Eng. Domingos Ferreira, 306 - Pina", "users": 3784, "rate": 95}, {"channel": "Footfall Data", "lat": -8131969149507210, "lon": -3490696877301630, "proximity": 100, "name": "Recibom boa viagem - R. Barão de Souza Leão, 767 - Boa Viagem, Recife - PE, 51030-300", "users": 4377, "rate": 79}, {"channel": "Footfall Data", "lat": -8045915684673570, "lon": -3490921522698360, "proximity": 100, "name": "Recibom - Torre - Rua Conde de Irajá, 632 - Torre, Recife - PE, 50710-310", "users": 3189, "rate": 95}, {"channel": "Footfall Data", "lat": -8047434924792, "lon": -34900162115344200, "proximity": 100, "name": "Recibom - Graças - Av. Rui Barbosa, 551 - Graças, Recife - PE, 52011-040", "users": 2776, "rate": 93}, {"channel": "Footfall Data", "lat": -8029882473548620, "lon": -34906651673016300, "proximity": 100, "name": "Recibom - Parnamirim - Estr. do Arraial, 2668 - Tamarineira, Recife - PE, 52051-380", "users": 1267, "rate": 125}, {"channel": "Footfall Data", "lat": -8119932249004490, "lon": -3490091268465570, "proximity": 100, "name": "Recibom - Boa Viagem - R. Prof. João Medeiros, 261 - Boa Viagem, Recife - PE, 51021-050", "users": 3673, "rate": 145}, {"channel": "Footfall Data", "lat": -8142543914194250, "lon": -34908109113491800, "proximity": 100, "name": "Recibom - Setúbal - R. João Cardoso Aires, 407 - Boa Viagem, Recife - PE, 51130-300", "users": 4563, "rate": 65}, {"channel": "Footfall Data", "lat": -8028130780221500, "lon": -3490250688465570, "proximity": 100, "name": "Recibom - Encruzilhada - Av. Norte Miguel Arraes de Alencar, S/N - Encruzilhada, Recife - PE, 52041-005", "users": 8355, "rate": 115}, {"channel": "Footfall Data", "lat": -79995667724325504, "lon": -3484649217116390, "proximity": 100, "name": "Recibom - Olinda - Av. Carlos de Lima Cavalcante, 515 - Bultrins, Olinda - PE, 53030-260", "users": 8843, "rate": 135}, {"channel": "Footfall Data", "lat": -8183601155218950, "lon": -3491945002883600, "proximity": 100, "name": "Recibom - Piedade - Av. Bernardo Vieira de Melo, 3454 - Piedade, Jaboatão dos Guararapes - PE, 54410-010", "users": 2021, "rate": 112}, {"channel": "Footfall Data", "lat": -8182334054796810, "lon": -349200238558197, "proximity": 100, "name": "Recibom - Piedade -Av. Ayrton Senna da Silva, 2851 - Piedade, Jaboatão dos Guararapes - PE, 54410-400", "users": 4128, "rate": 1451}, {"channel": "Footfall Data", "lat": -8018367819706790, "lon": -34996213513770500, "proximity": 100, "name": "Recibom - Timbi, Camaragibe - PE, 54765-290", "users": 0, "rate": 0}];
const FOOTFALL_POINTS = [{"lat": -8092339308671470, "lon": -3488475077469840, "name": "Recibom - Av. Eng. Domingos Ferreira, 306 - Pina", "users": 3784, "rate": 95}, {"lat": -8131969149507210, "lon": -3490696877301630, "name": "Recibom boa viagem - R. Barão de Souza Leão, 767 - Boa Viagem, Recife - PE, 51030-300", "users": 4377, "rate": 79}, {"lat": -8045915684673570, "lon": -3490921522698360, "name": "Recibom - Torre - Rua Conde de Irajá, 632 - Torre, Recife - PE, 50710-310", "users": 3189, "rate": 95}, {"lat": -8047434924792, "lon": -34900162115344200, "name": "Recibom - Graças - Av. Rui Barbosa, 551 - Graças, Recife - PE, 52011-040", "users": 2776, "rate": 93}, {"lat": -8029882473548620, "lon": -34906651673016300, "name": "Recibom - Parnamirim - Estr. do Arraial, 2668 - Tamarineira, Recife - PE, 52051-380", "users": 1267, "rate": 125}, {"lat": -8119932249004490, "lon": -3490091268465570, "name": "Recibom - Boa Viagem - R. Prof. João Medeiros, 261 - Boa Viagem, Recife - PE, 51021-050", "users": 3673, "rate": 145}, {"lat": -8142543914194250, "lon": -34908109113491800, "name": "Recibom - Setúbal - R. João Cardoso Aires, 407 - Boa Viagem, Recife - PE, 51130-300", "users": 4563, "rate": 65}, {"lat": -8028130780221500, "lon": -3490250688465570, "name": "Recibom - Encruzilhada - Av. Norte Miguel Arraes de Alencar, S/N - Encruzilhada, Recife - PE, 52041-005", "users": 8355, "rate": 115}, {"lat": -79995667724325504, "lon": -3484649217116390, "name": "Recibom - Olinda - Av. Carlos de Lima Cavalcante, 515 - Bultrins, Olinda - PE, 53030-260", "users": 8843, "rate": 135}, {"lat": -8183601155218950, "lon": -3491945002883600, "name": "Recibom - Piedade - Av. Bernardo Vieira de Melo, 3454 - Piedade, Jaboatão dos Guararapes - PE, 54410-010", "users": 2021, "rate": 112}, {"lat": -8182334054796810, "lon": -349200238558197, "name": "Recibom - Piedade -Av. Ayrton Senna da Silva, 2851 - Piedade, Jaboatão dos Guararapes - PE, 54410-400", "users": 4128, "rate": 1451}, {"lat": -8018367819706790, "lon": -34996213513770500, "name": "Recibom - Timbi, Camaragibe - PE, 54765-290", "users": 0, "rate": 0}];

// Helpers
const fmtBR = (v, dec=2) => isNaN(v)||v===null||v==="" ? "—" :
  new Intl.NumberFormat('pt-BR',{minimumFractionDigits:dec, maximumFractionDigits:dec}).format(Number(v));
const fmtInt = v => isNaN(v)||v===null||v==="" ? "—" :
  new Intl.NumberFormat('pt-BR',{maximumFractionDigits:0}).format(Number(v));
const pct = v => (isNaN(v)||v===null||v==="") ? "—" : `${(Number(v)*100).toFixed(2)}%`;

// Tabs
document.querySelectorAll('.tab').forEach(t=>t.addEventListener('click',()=>{
  document.querySelectorAll('.tab').forEach(x=>x.classList.remove('active'));
  t.classList.add('active');
  const id = t.dataset.tab;
  ['overview','channels','insights','planning','footfall'].forEach(key=>{
    document.getElementById('tab-'+key).classList.toggle('hidden', key!==id);
  });
  
  // Inicializar Footfall quando a aba for clicada
  if (id === 'footfall') {
    initializeFootfallContent();
  }
}));

// OVERVIEW
const topMetrics = [
  ["💰 Orçamento Contratado", `R$ ${fmtBR(CONS["Budget Contratado (R$)"])}`],
  ["💸 Orçamento Utilizado", `R$ ${fmtBR(CONS["Budget Utilizado (R$)"])}`],
  ["🎬 Video Completions", fmtInt(CONS["VC (100%)"])],
];
document.getElementById('metrics-overview-top').innerHTML = topMetrics.map(
  m=>`<div class='metric'><div class='label'>${m[0]}</div><div class='value'>${m[1]}</div></div>`).join('');

// Overview table
const tbody = document.getElementById('tbodyChannels');
PER.forEach(r=>{
  tbody.insertAdjacentHTML('beforeend', `
    <tr>
      <td>${r["Canal"]||"—"}</td>
      <td>R$ ${fmtBR(r["Budget Contratado (R$)"])}</td>
      <td>R$ ${fmtBR(r["Budget Utilizado (R$)"])}</td>
      <td>${pct(r["Pacing (%)"])}</td>
      <td>${fmtInt(r["Impressões"])}</td>
      <td>${fmtInt(r["Cliques"])}</td>
      <td>${pct(r["CTR"])}</td>
      <td>${fmtInt(r["VC (100%)"])}</td>
      <td>${pct(r["VTR (100%)"])}</td>
      <td>R$ ${fmtBR(r["CPV (R$)"])}</td>
      <td>R$ ${fmtBR(r["CPM (R$)"])}</td>
    </tr>`)
});

// Overview charts
const ctx1 = document.getElementById('chartSpendShare');
const ctx2 = document.getElementById('chartResults');
const spendData = PER.map(r=>Number(r["Budget Utilizado (R$)"]||0));
const labels = PER.map(r=>r["Canal"]);
new Chart(ctx1, {
  type:'doughnut',
  data:{labels, datasets:[{data:spendData}]},
  options:{plugins:{legend:{position:'bottom'}}}
});
const vc = PER.map(r=>Number(r["VC (100%)"]||0));
new Chart(ctx2, {
  type:'bar',
  data:{labels, datasets:[
    {label:'VC (100%)', data:vc}
  ]},
  options:{responsive:true, plugins:{legend:{position:'bottom'}}}
});

// CHANNELS — selector
const sel = document.getElementById('channelSelect');
PER.forEach(r=>{ const opt=document.createElement('option'); opt.value=r["Canal"]; opt.textContent=r["Canal"]; sel.appendChild(opt); });
const metricsChannel = document.getElementById('metrics-channel');
const channelNameSpan = document.getElementById('channelNameSpan');

function renderChannelDailyTable(name){
  const tbody = document.getElementById('channelDailyBody');
  tbody.innerHTML = "";
  const rows = DAILY.filter(r=> (r.channel||'').toLowerCase() === (name||'').toLowerCase())
                    .sort((a,b)=>{ // date desc
                      const pa = a.date.split('/').reverse().join('-');
                      const pb = b.date.split('/').reverse().join('-');
                      return pa<pb ? 1 : pa>pb ? -1 : 0;
                    });
  rows.forEach(r=>{
    tbody.insertAdjacentHTML('beforeend', `
      <tr>
        <td>${r.date||'—'}</td>
        <td>${r.creative||'—'}</td>
        <td>R$ ${fmtBR(r.spend)}</td>
        <td>${fmtInt(r.starts)}</td>
        <td>${fmtInt(r.q25)}</td>
        <td>${fmtInt(r.q50)}</td>
        <td>${fmtInt(r.q75)}</td>
        <td>${fmtInt(r.q100)}</td>
        <td>${fmtInt(r.impressions)}</td>
        <td>${fmtInt(r.clicks)}</td>
        <td>${fmtInt(r.visits)}</td>
      </tr>`);
  });
}


function renderChannel(name){
  const r = PER.find(x=> (x["Canal"]||'').toLowerCase()=== (name||'').toLowerCase()) || PER[0];
  const nm = r ? r['Canal'] : name;
  channelNameSpan.textContent = nm || '—';
  
  // Definir métricas baseadas no tipo de canal
  const isVideoChannel = ['CTV', 'Disney', 'Netflix', 'YouTube'].includes(nm);
  const isDisplayChannel = nm === 'Footfall Display';
  const isMixedChannel = nm === 'TikTok';
  
  const items = [
    ['📊 Orçamento Contratado','R$ '+fmtBR(r['Budget Contratado (R$)'])],
    ['💸 Orçamento Utilizado','R$ '+fmtBR(r['Budget Utilizado (R$)'])],
    ['🎯 Pacing', pct(r['Pacing (%)'])],
  ];
  
  // Adicionar métricas específicas por tipo de canal
  if (isVideoChannel) {
    // Canais de vídeo: VTR e CPV
    items.push(
      ['🎬 VC (100%)', fmtInt(r['VC (100%)'])],
      ['📉 VTR100', pct(r['VTR (100%)'])],
      ['💰 CPV','R$ '+fmtBR(r['CPV (R$)'])]
    );
  } else if (isDisplayChannel) {
    // Canal de display: CPM
    items.push(
      ['🖨️ Impressões', fmtInt(r['Impressões'])],
      ['👆 Cliques', fmtInt(r['Cliques'])],
      ['📈 CTR', pct(r['CTR'])],
      ['💰 CPM','R$ '+fmtBR(r['CPM (R$)'])]
    );
  } else if (isMixedChannel) {
    // Canal misto (TikTok): VTR, CPV e CPM
    items.push(
      ['🎬 VC (100%)', fmtInt(r['VC (100%)'])],
      ['📉 VTR100', pct(r['VTR (100%)'])],
      ['💰 CPV','R$ '+fmtBR(r['CPV (R$)'])],
      ['🖨️ Impressões', fmtInt(r['Impressões'])],
      ['👆 Cliques', fmtInt(r['Cliques'])],
      ['📈 CTR', pct(r['CTR'])],
      ['💰 CPM','R$ '+fmtBR(r['CPM (R$)'])]
    );
  }
  metricsChannel.innerHTML = items.map(m=>`<div class='metric'><div class='label'>${m[0]}</div><div class='value'>${m[1]}</div></div>`).join('');
  renderChannelDailyTable(nm);
  
  // Mostrar seções específicas por canal
  const showFF = (nm||'').toLowerCase()==='footfall display';
  const showCTV = (nm||'').toLowerCase()==='ctv';
  
  const footfallWrap = document.getElementById('footfallExtras');
  const ctvWrap = document.getElementById('ctvPublishers');
  
  if(footfallWrap) footfallWrap.classList.toggle('hidden', !showFF);
  if(ctvWrap) ctvWrap.classList.toggle('hidden', !showCTV);
}

sel.addEventListener('change', e=>renderChannel(e.target.value));
renderChannel(PER[0] && PER[0]['Canal'] ? PER[0]['Canal'] : '');

// ==== INSIGHTS LOGIC ====
(function(){
  // Separate channels
  const videoNames = ["YouTube","TikTok","Netflix","Disney","CTV"];
  const isVideo = (r)=> videoNames.includes((r["Canal"]||"").trim());
  // Comentado temporariamente para evitar erro "PER is not defined"
  // const video = PER.filter(isVideo);
  // const display = PER.filter(r => (r["Canal"]||"").toLowerCase().includes("footfall"));
  const video = [];
  const display = [];

  // Video Efficiency: scatter VTR(%) vs CPV (R$) — invert x-axis meaning: lower CPV is better
  try {
    const ctx = document.getElementById('insVideoEff');
    if (ctx) {
      const data = {
        labels: video.map(r=>r["Canal"]),
        datasets: [{
          label: 'Canais de Vídeo',
          data: video.map(r=>({x: Number(r["CPV (R$)"]||0), y: Number(r["VTR (100%)"]||0)*100})),
          pointRadius: 6
        }]
      };
      new Chart(ctx, {
        type: 'scatter',
        data,
        options: {
          plugins:{legend:{display:false}},
          scales:{
            x:{title:{display:true,text:'CPV (R$) — menor é melhor'}},
            y:{title:{display:true,text:'VTR100 (%) — maior é melhor'}, suggestedMax: 100}
          }
        }
      });
    }
  } catch(e){}


  // Pacing: Utilizado vs Contratado
  try {
    const ctx = document.getElementById('insPacing');
    if (ctx) {
      const contratado = Number(CONS["Budget Contratado (R$)"]||0);
      const utilizado = Number(CONS["Budget Utilizado (R$)"]||0);
      new Chart(ctx, {
        type: 'bar',
        data: {
          labels: ['Pacing'],
          datasets: [
            { label: 'Contratado', data: [contratado] },
            { label: 'Utilizado', data: [utilizado] }
          ]
        },
        options: { plugins:{legend:{position:'bottom'}}, scales:{x:{stacked:true}, y:{stacked:true}} }
      });
    }
  } catch(e){}

  // Insights text
  try {
    const list = document.getElementById('insightsList');
    if (list) {
      // Best CPV among video
      const videoValid = video.filter(r => r["CPV (R$)"]!=="" && r["VTR (100%)"]!=="");
      const bestCPV = videoValid.reduce((acc,cur)=>{
        const v = Number(cur["CPV (R$)"]||Infinity);
        return (v < (acc.val||Infinity)) ? {name:cur["Canal"], val:v} : acc;
      }, {});
      const bestVTR = videoValid.reduce((acc,cur)=>{
        const v = Number(cur["VTR (100%)"]||0);
        return (v > (acc.val||-1)) ? {name:cur["Canal"], val:v} : acc;
      }, {});


      // Pacing
      const contratado = Number(CONS["Budget Contratado (R$)"]||0);
      const utilizado = Number(CONS["Budget Utilizado (R$)"]||0);
      const pacing = contratado>0 ? (utilizado/contratado) : 0;

      const items = [];
      if (bestCPV.name) items.push(`🎥 Melhor CPV em vídeo: <b>${bestCPV.name}</b> (R$ ${bestCPV.val.toFixed(2)}).`);
      if (bestVTR.name) items.push(`✅ Maior VTR100: <b>${bestVTR.name}</b> (${(bestVTR.val*100).toFixed(1)}%).`);
      items.push(`⏱️ Pacing da campanha: <b>${(pacing*100).toFixed(1)}%</b> do contratado já foi utilizado.`);

      if (!items.length) items.push("Sem insights suficientes — verifique se os dados de PER/CONS estão preenchidos.");
      list.innerHTML = items.map(t=>`<li>${t}</li>`).join("");
    }
  } catch(e){}
})();

// FOOTFALL FUNCTIONS
let footfallInitialized = false;

// Dados de footfall
const footfallData = [
  {lat: -8.092339308671471, lng: -34.888475077, name: "Recibom - Av. Eng. Domingos Ferreira, 306 - Pina", users: 1740, rate: 3},
  {lat: -8.131969149507211, lng: -34.890696877, name: "Recibom boa viagem - R. Barão de Souza Leão, 767 - Boa Viagem, Recife - PE, 51030-300", users: 1892, rate: 7},
  {lat: -8.045915684673571, lng: -34.890921522, name: "Recibom - Torre - Rua Conde de Irajá, 632 - Torre, Recife - PE, 50710-310", users: 211, rate: 9},
  {lat: -8.047434924792, lng: -34.900162111, name: "Recibom - Graças - Av. Rui Barbosa, 551 - Graças, Recife - PE, 52011-040", users: 548, rate: 8},
  {lat: -8.029882473548621, lng: -34.906651677, name: "Recibom - Parnamirim - Estr. do Arraial, 2668 - Tamarineira, Recife - PE, 52051-380", users: 555, rate: 11},
  {lat: -8.119932249004491, lng: -34.890091268, name: "Recibom - Boa Viagem - R. Prof. João Medeiros, 261 - Boa Viagem, Recife - PE, 51021-050", users: 1020, rate: 6},
  {lat: -8.142543914194251, lng: -34.908109111, name: "Recibom - Setúbal - R. João Cardoso Aires, 407 - Boa Viagem, Recife - PE, 51130-300", users: 1089, rate: 15},
  {lat: -8.028130780221501, lng: -34.890250688, name: "Recibom - Encruzilhada - Av. Norte Miguel Arraes de Alencar, S/N - Encruzilhada, Recife - PE, 52041-005", users: 4328, rate: 11},
  {lat: -7.995667724325511, lng: -34.884649217, name: "Recibom - Olinda - Av. Carlos de Lima Cavalcante, 515 - Bultrins, Olinda - PE, 53030-260", users: 5121, rate: 12},
  {lat: -8.183601155218951, lng: -34.891945002, name: "Recibom - Piedade - Av. Bernardo Vieira de Melo, 3454 - Piedade, Jaboatão dos Guararapes - PE, 54410-010", users: 1212, rate: 11},
  {lat: -8.182334054796811, lng: -34.920023851, name: "Recibom - Piedade -Av. Ayrton Senna da Silva, 2851 - Piedade, Jaboatão dos Guararapes - PE, 54410-400", users: 1573, rate: 14},
  {lat: -8.018367819706791, lng: -34.996213511, name: "Recibom - Timbí, Camaragibe - PE, 54765-290", users: 0, rate: 0}
];

function initializeFootfall() {
  if (footfallInitialized) return;
  
  setTimeout(() => {
    initializeFootfallMetrics();
    initializeFootfallMap();
    initializeFootfallChart();
    initializeFootfallTopStores();
    footfallInitialized = true;
  }, 100);
}

function initializeFootfallMetrics() {
  const totalLojas = footfallData.length;
  const totalUsuarios = footfallData.reduce((sum, item) => sum + item.users, 0);
  const taxaMedia = footfallData.reduce((sum, item) => sum + item.rate, 0) / totalLojas;
  const melhorLoja = footfallData.reduce((max, item) => item.rate > max.rate ? item : max);

  const metricsHTML = `
    <div class="metric-card" style="background: rgba(255, 255, 255, 0.05); backdrop-filter: blur(10px); padding: 1.5rem; border-radius: 16px; border: 1px solid rgba(255, 255, 255, 0.1); transition: all 0.3s; position: relative; overflow: hidden;">
      <div style="position: absolute; top: 0; left: 0; right: 0; height: 3px; background: linear-gradient(90deg, #00ff88, #06b6d4);"></div>
      <div style="display: flex; justify-content: space-between; align-items: center; margin-bottom: 0.5rem;">
        <span style="font-size: 0.9rem; color: rgba(255, 255, 255, 0.7); font-weight: 500;">Total de Lojas</span>
        <svg style="width: 20px; height: 20px; opacity: 0.6; filter: drop-shadow(0 0 5px rgba(255, 107, 53, 0.3));" fill="currentColor" viewBox="0 0 20 20">
          <path d="M10 2L3 7v11h4v-6h6v6h4V7l-7-5z"/>
        </svg>
      </div>
      <div style="font-size: 2rem; font-weight: bold; margin-bottom: 0.25rem; background: linear-gradient(45deg, #ff6b35, #00ff88); -webkit-background-clip: text; -webkit-text-fill-color: transparent; background-clip: text;">${totalLojas}</div>
      <div style="font-size: 0.8rem; color: rgba(255, 255, 255, 0.6);">Região metropolitana</div>
    </div>
    <div class="metric-card" style="background: rgba(255, 255, 255, 0.05); backdrop-filter: blur(10px); padding: 1.5rem; border-radius: 16px; border: 1px solid rgba(255, 255, 255, 0.1); transition: all 0.3s; position: relative; overflow: hidden;">
      <div style="position: absolute; top: 0; left: 0; right: 0; height: 3px; background: linear-gradient(90deg, #ff6b35, #ec4899);"></div>
      <div style="display: flex; justify-content: space-between; align-items: center; margin-bottom: 0.5rem;">
        <span style="font-size: 0.9rem; color: rgba(255, 255, 255, 0.7); font-weight: 500;">Total de Usuários</span>
        <svg style="width: 20px; height: 20px; opacity: 0.6; filter: drop-shadow(0 0 5px rgba(255, 107, 53, 0.3));" fill="currentColor" viewBox="0 0 20 20">
          <path d="M9 12l2 2 4-4m6 2a9 9 0 11-18 0 9 9 0 0118 0z"/>
        </svg>
      </div>
      <div style="font-size: 2rem; font-weight: bold; margin-bottom: 0.25rem; background: linear-gradient(45deg, #ff6b35, #00ff88); -webkit-background-clip: text; -webkit-text-fill-color: transparent; background-clip: text;">${totalUsuarios.toLocaleString()}</div>
      <div style="font-size: 0.8rem; color: rgba(255, 255, 255, 0.6);">Footfall detectado</div>
    </div>
    <div class="metric-card" style="background: rgba(255, 255, 255, 0.05); backdrop-filter: blur(10px); padding: 1.5rem; border-radius: 16px; border: 1px solid rgba(255, 255, 255, 0.1); transition: all 0.3s; position: relative; overflow: hidden;">
      <div style="position: absolute; top: 0; left: 0; right: 0; height: 3px; background: linear-gradient(90deg, #8b5cf6, #00ff88);"></div>
      <div style="display: flex; justify-content: space-between; align-items: center; margin-bottom: 0.5rem;">
        <span style="font-size: 0.9rem; color: rgba(255, 255, 255, 0.7); font-weight: 500;">Taxa Média</span>
        <svg style="width: 20px; height: 20px; opacity: 0.6; filter: drop-shadow(0 0 5px rgba(255, 107, 53, 0.3));" fill="currentColor" viewBox="0 0 20 20">
          <path d="M3 4a1 1 0 011-1h12a1 1 0 011 1v2a1 1 0 01-1 1H4a1 1 0 01-1-1V4zM3 10a1 1 0 011-1h6a1 1 0 011 1v6a1 1 0 01-1 1H4a1 1 0 01-1-1v-6zM14 9a1 1 0 00-1 1v6a1 1 0 001 1h2a1 1 0 001-1v-6a1 1 0 00-1-1h-2z"/>
        </svg>
      </div>
      <div style="font-size: 2rem; font-weight: bold; margin-bottom: 0.25rem; background: linear-gradient(45deg, #ff6b35, #00ff88); -webkit-background-clip: text; -webkit-text-fill-color: transparent; background-clip: text;">${taxaMedia.toFixed(1)}%</div>
      <div style="font-size: 0.8rem; color: rgba(255, 255, 255, 0.6);">Conversão média</div>
    </div>
    <div class="metric-card" style="background: rgba(255, 255, 255, 0.05); backdrop-filter: blur(10px); padding: 1.5rem; border-radius: 16px; border: 1px solid rgba(255, 255, 255, 0.1); transition: all 0.3s; position: relative; overflow: hidden;">
      <div style="position: absolute; top: 0; left: 0; right: 0; height: 3px; background: linear-gradient(90deg, #ec4899, #ff6b35);"></div>
      <div style="display: flex; justify-content: space-between; align-items: center; margin-bottom: 0.5rem;">
        <span style="font-size: 0.9rem; color: rgba(255, 255, 255, 0.7); font-weight: 500;">Melhor Performance</span>
        <svg style="width: 20px; height: 20px; opacity: 0.6; filter: drop-shadow(0 0 5px rgba(255, 107, 53, 0.3));" fill="currentColor" viewBox="0 0 20 20">
          <path d="M9.049 2.927c.3-.921 1.603-.921 1.902 0l1.07 3.292a1 1 0 00.95.69h3.462c.969 0 1.371 1.24.588 1.81l-2.8 2.034a1 1 0 00-.364 1.118l1.07 3.292c.3.921-.755 1.688-1.54 1.118l-2.8-2.034a1 1 0 00-1.175 0l-2.8 2.034c-.784.57-1.838-.197-1.539-1.118l1.07-3.292a1 1 0 00-.364-1.118L2.98 8.72c-.783-.57-.38-1.81.588-1.81h3.461a1 1 0 00.951-.69l1.07-3.292z"/>
        </svg>
      </div>
      <div style="font-size: 2rem; font-weight: bold; margin-bottom: 0.25rem; background: linear-gradient(45deg, #ff6b35, #00ff88); -webkit-background-clip: text; -webkit-text-fill-color: transparent; background-clip: text;">${melhorLoja.rate}%</div>
      <div style="font-size: 0.8rem; color: rgba(255, 255, 255, 0.6);">${melhorLoja.name.split(' - ')[1] || 'Setúbal'}</div>
    </div>
  `;

  document.getElementById('footfall-metrics').innerHTML = metricsHTML;
}



function updateFootfallTopStores() {
  const topStoresContainer = document.getElementById('footfall-topStores');
  if (!topStoresContainer) {
    console.error('Elemento footfall-topStores não encontrado');
    return;
  }
  
  // Limpar conteúdo existente
  topStoresContainer.innerHTML = '';
  
  if (typeof FOOTFALL_POINTS !== 'undefined' && FOOTFALL_POINTS.length > 0) {
    // Ordenar por usuários (descendente) e pegar top 5
    const sortedPoints = FOOTFALL_POINTS
      .filter(point => point.users > 0)
      .sort((a, b) => b.users - a.users)
      .slice(0, 5);
    
    sortedPoints.forEach((point, index) => {
      const storeItem = document.createElement('div');
      storeItem.className = 'store-item';
      storeItem.style.cssText = `
        display: flex;
        justify-content: space-between;
        align-items: center;
        padding: 0.75rem;
        margin-bottom: 0.5rem;
        background: rgba(255, 255, 255, 0.05);
        border-radius: 8px;
        border-left: 3px solid #ff6b35;
      `;
      
      storeItem.innerHTML = `
        <div>
          <div style="font-weight: 600; color: white; font-size: 0.9rem;">
            ${index + 1}. ${point.name.length > 30 ? point.name.substring(0, 30) + '...' : point.name}
          </div>
          <div style="font-size: 0.8rem; color: rgba(255, 255, 255, 0.7);">
            Taxa: ${point.rate}%
          </div>
        </div>
        <div style="text-align: right;">
          <div style="font-weight: 600; color: #ff6b35; font-size: 1.1rem;">
            ${point.users.toLocaleString('pt-BR')}
          </div>
          <div style="font-size: 0.8rem; color: rgba(255, 255, 255, 0.7);">
            usuários
          </div>
        </div>
      `;
      
      topStoresContainer.appendChild(storeItem);
    });
    
    console.log('Top Stores footfall atualizado com', sortedPoints.length, 'lojas');
  } else {
    topStoresContainer.innerHTML = '<div style="text-align: center; color: rgba(255, 255, 255, 0.7); padding: 2rem;">Nenhum dado disponível</div>';
  }
}



function initializeFootfallContent() {
    console.log('Inicializando conteúdo footfall...');
    
    // Aguardar um pouco para garantir que os elementos estejam prontos
    setTimeout(() => {
        updateFootfallMetrics();
        initializeFootfallMap();
        initializeFootfallChart();
        updateFootfallTopStores();
<<<<<<< HEAD
        
         // Inicializar mapa com delay para evitar timeout
         setTimeout(() => {
             try {
                 initializeFootfallMap();
             } catch (e) {
                 console.error('Erro ao inicializar mapa:', e);
             }
         }, 1000);
        
        setTimeout(() => {
            try {
                initializeFootfallChart();
            } catch (e) {
                console.error('Erro ao inicializar gráfico:', e);
            }
        }, 1500);
        
        console.log('Componentes do Footfall inicializados com sucesso');
    } catch (error) {
        console.error('Erro ao inicializar componentes do Footfall:', error);
    }
=======
    }, 500);
>>>>>>> 157b4bb4
}


function updateFootfallMetrics() {
    const metricsContainer = document.getElementById('footfall-metrics');
    if (!metricsContainer || typeof FOOTFALL_POINTS === 'undefined') {
        return;
    }
    
    const footfallData = FOOTFALL_POINTS.filter(point => point.users > 0);
    
    if (footfallData.length === 0) {
        metricsContainer.innerHTML = '<div style="text-align: center; color: rgba(255, 255, 255, 0.7); padding: 2rem;">Carregando métricas...</div>';
        return;
    }
    
    // Calcular métricas
    const totalLojas = footfallData.length;
    const totalUsuarios = footfallData.reduce((sum, item) => sum + item.users, 0);
    const taxaMedia = footfallData.reduce((sum, item) => sum + item.rate, 0) / totalLojas;
    const melhorLoja = footfallData.reduce((max, item) => item.rate > max.rate ? item : max);
    
    const metricsHTML = `
        <div class="metric-card" style="background: rgba(255, 107, 53, 0.1); border: 1px solid rgba(255, 107, 53, 0.3); border-radius: 12px; padding: 1.5rem; text-align: center; backdrop-filter: blur(10px);">
            <div class="metric-header" style="display: flex; align-items: center; justify-content: center; gap: 0.5rem; margin-bottom: 1rem;">
                <span class="metric-title" style="font-weight: 600; color: #ff6b35;">🏪 Total de Lojas</span>
            </div>
            <div class="metric-value" style="font-size: 2.5rem; font-weight: 700; color: white; margin-bottom: 0.5rem;">${totalLojas}</div>
            <div class="metric-subtitle" style="color: rgba(255, 255, 255, 0.7); font-size: 0.9rem;">Região metropolitana</div>
        </div>
        <div class="metric-card" style="background: rgba(139, 92, 246, 0.1); border: 1px solid rgba(139, 92, 246, 0.3); border-radius: 12px; padding: 1.5rem; text-align: center; backdrop-filter: blur(10px);">
            <div class="metric-header" style="display: flex; align-items: center; justify-content: center; gap: 0.5rem; margin-bottom: 1rem;">
                <span class="metric-title" style="font-weight: 600; color: #8b5cf6;">👥 Total de Usuários</span>
            </div>
            <div class="metric-value" style="font-size: 2.5rem; font-weight: 700; color: white; margin-bottom: 0.5rem;">${totalUsuarios.toLocaleString('pt-BR')}</div>
            <div class="metric-subtitle" style="color: rgba(255, 255, 255, 0.7); font-size: 0.9rem;">Footfall detectado</div>
        </div>
        <div class="metric-card" style="background: rgba(236, 72, 153, 0.1); border: 1px solid rgba(236, 72, 153, 0.3); border-radius: 12px; padding: 1.5rem; text-align: center; backdrop-filter: blur(10px);">
            <div class="metric-header" style="display: flex; align-items: center; justify-content: center; gap: 0.5rem; margin-bottom: 1rem;">
                <span class="metric-title" style="font-weight: 600; color: #ec4899;">📈 Taxa Média</span>
            </div>
            <div class="metric-value" style="font-size: 2.5rem; font-weight: 700; color: white; margin-bottom: 0.5rem;">${taxaMedia.toFixed(1)}%</div>
            <div class="metric-subtitle" style="color: rgba(255, 255, 255, 0.7); font-size: 0.9rem;">Conversão média</div>
        </div>
        <div class="metric-card" style="background: rgba(6, 182, 212, 0.1); border: 1px solid rgba(6, 182, 212, 0.3); border-radius: 12px; padding: 1.5rem; text-align: center; backdrop-filter: blur(10px);">
            <div class="metric-header" style="display: flex; align-items: center; justify-content: center; gap: 0.5rem; margin-bottom: 1rem;">
                <span class="metric-title" style="font-weight: 600; color: #06b6d4;">🏆 Melhor Performance</span>
            </div>
            <div class="metric-value" style="font-size: 2.5rem; font-weight: 700; color: white; margin-bottom: 0.5rem;">${melhorLoja.rate}%</div>
            <div class="metric-subtitle" style="color: rgba(255, 255, 255, 0.7); font-size: 0.9rem;">${melhorLoja.name.split(' - ')[1] || melhorLoja.name.split(' ')[1] || 'Melhor loja'}</div>
        </div>
    `;
    
    metricsContainer.innerHTML = metricsHTML;
    console.log('Métricas footfall atualizadas:', { totalLojas, totalUsuarios, taxaMedia: taxaMedia.toFixed(1) + '%', melhorLoja: melhorLoja.name });
}


function initializeFootfallMap() {
    const mapElement = document.getElementById('footfall-map');
    if (!mapElement) {
        console.error('Elemento footfall-map não encontrado');
        return;
    }
    
    // Destruir mapa existente se houver
    if (window.footfallMap) {
        window.footfallMap.remove();
    }
    
    const map = L.map('footfall-map').setView([-8.05, -34.9], 11);
    window.footfallMap = map;
    
    L.tileLayer('https://{s}.tile.openstreetmap.org/{z}/{x}/{y}.png', {
        attribution: '© OpenStreetMap contributors'
    }).addTo(map);
    
    if (typeof FOOTFALL_POINTS !== 'undefined' && FOOTFALL_POINTS.length > 0) {
        const footfallData = FOOTFALL_POINTS.filter(point => point.users > 0);
        
        // Criar markers simples (sem clustering para evitar timeout)
        const markers = [];
        footfallData.forEach(point => {
            try {
                const marker = L.marker([point.lat, point.lon]);
                marker.bindPopup(`
                    <div style="font-family: 'Inter', sans-serif; min-width: 200px;">
                        <h4 style="margin: 0 0 0.5rem 0; color: #ff6b35; font-size: 1.1rem;">${point.name}</h4>
                        <p style="margin: 0.25rem 0; font-size: 0.9rem;"><strong>Usuários:</strong> ${point.users.toLocaleString('pt-BR')}</p>
                        <p style="margin: 0.25rem 0; font-size: 0.9rem;"><strong>Taxa:</strong> ${point.rate}%</p>
                    </div>
                `);
                marker.addTo(map);
                markers.push(marker);
            } catch (e) {
                console.error('Erro ao criar marker:', e);
            }
        });
        
        // Dados para heatmap
        const heatmapData = [];
        footfallData.forEach(store => {
            // Intensidade baseada na taxa de conversão
            const baseIntensity = Math.max(0.1, store.rate / 20); // Normalizar para 0-1
            
            // Adicionar pontos espalhados para simular densidade
            const spreadRadius = 0.005; // Raio de espalhamento
            const numPoints = Math.max(3, Math.floor(store.users / 1000)); // Mais pontos para mais usuários
            
            for (let i = 0; i < numPoints; i++) {
                const offsetLat = (Math.random() - 0.5) * spreadRadius;
                const offsetLng = (Math.random() - 0.5) * spreadRadius;
                const pointIntensity = baseIntensity * (0.7 + Math.random() * 0.6);
                
                heatmapData.push([
                    store.lat + offsetLat, 
                    store.lon + offsetLng, 
                    pointIntensity
                ]);
            }
            
            // Ponto central com intensidade máxima
            heatmapData.push([store.lat, store.lon, baseIntensity * 1.5]);
        });
        
        // Criar heatmap layer
        try {
            const heatmapLayer = L.heatLayer(heatmapData, {
                radius: 50,
                blur: 20,
                maxZoom: 18,
                minOpacity: 0.3,
                gradient: {
                    0.0: 'rgba(0, 255, 136, 0.1)',
                    0.2: 'rgba(6, 182, 212, 0.4)',
                    0.4: 'rgba(139, 92, 246, 0.6)',
                    0.6: 'rgba(236, 72, 153, 0.8)',
                    0.8: 'rgba(255, 107, 53, 0.9)',
                    1.0: 'rgba(255, 107, 53, 1.0)'
                }
            });
            
            // Adicionar heatmap ao mapa
            heatmapLayer.addTo(map);
            
            // Controle de layers
            const markersGroup = L.layerGroup(markers);
            const overlayMaps = {
                "🔥 Mapa de Calor": heatmapLayer,
                "📍 Marcadores": markersGroup
            };
            
            L.control.layers(null, overlayMaps, {
                position: 'topright',
                collapsed: false
            }).addTo(map);
            
            console.log(`Heatmap criado: ${heatmapData.length} pontos de calor, ${markers.length} marcadores`);
            
        } catch (e) {
            console.error('Erro ao criar heatmap:', e);
        }
        
        console.log(`Mapa footfall inicializado: ${footfallData.length} lojas, ${heatmapData.length} pontos de calor`);
    }
    
    // Invalidar tamanho do mapa
    setTimeout(() => {
        map.invalidateSize();
    }, 100);
    
    return map;
}

function initializeFootfallChart() {
  const ctx = document.getElementById('footfall-performanceChart').getContext('2d');
  
  const chartData = footfallData
    .filter(store => store.users > 0)
    .sort((a, b) => b.users - a.users)
    .slice(0, 8);

  new Chart(ctx, {
    type: 'scatter',
    data: {
      datasets: [{
        label: 'Lojas',
        data: chartData.map(store => ({
          x: store.users,
          y: store.rate,
          label: store.name.split(' - ')[1] || store.name
        })),
        backgroundColor: 'rgba(255, 107, 53, 0.6)',
        borderColor: '#ff6b35',
        pointRadius: function(context) {
          return Math.max(5, Math.min(15, context.parsed.x / 500));
        }
      }]
    },
    options: {
      responsive: true,
      maintainAspectRatio: false,
      plugins: {
        legend: {
          display: false
        },
        tooltip: {
          backgroundColor: 'rgba(0, 0, 0, 0.8)',
          titleColor: '#ff6b35',
          bodyColor: '#ffffff',
          callbacks: {
            label: function(context) {
              return `${context.raw.label}: ${context.parsed.x.toLocaleString()} usuários, ${context.parsed.y}%`;
            }
          }
        }
      },
      scales: {
        x: {
          title: {
            display: true,
            text: 'Usuários Footfall',
            color: '#ffffff'
          },
          ticks: {
            color: '#ffffff'
          },
          grid: {
            color: 'rgba(255, 255, 255, 0.1)'
          }
        },
        y: {
          title: {
            display: true,
            text: 'Taxa de Conversão (%)',
            color: '#ffffff'
          },
          ticks: {
            color: '#ffffff'
          },
          grid: {
            color: 'rgba(255, 255, 255, 0.1)'
          }
        }
      }
    }
  });
}

function initializeFootfallTopStores() {
  const topStores = footfallData
    .filter(store => store.users > 0)
    .sort((a, b) => b.users - a.users)
    .slice(0, 5);

  const topStoresHTML = topStores.map(store => `
    <div style="display: flex; justify-content: space-between; align-items: center; padding: 1rem 1.5rem; border-bottom: 1px solid rgba(255, 255, 255, 0.1); transition: all 0.3s;">
      <div style="font-weight: 500; flex: 1; color: #ffffff;">${store.name.split(' - ')[1] || store.name}</div>
      <div style="display: flex; gap: 2rem; font-size: 0.9rem;">
        <div style="color: #06b6d4; font-weight: 500;">${store.users.toLocaleString()} usuários</div>
        <div style="color: #ff6b35; font-weight: 500;">${store.rate}%</div>
      </div>
    </div>
  `).join('');

  document.getElementById('footfall-topStores').innerHTML = topStoresHTML;
}

</script>
</body>
</html><|MERGE_RESOLUTION|>--- conflicted
+++ resolved
@@ -1100,7 +1100,6 @@
         initializeFootfallMap();
         initializeFootfallChart();
         updateFootfallTopStores();
-<<<<<<< HEAD
         
          // Inicializar mapa com delay para evitar timeout
          setTimeout(() => {
@@ -1123,9 +1122,6 @@
     } catch (error) {
         console.error('Erro ao inicializar componentes do Footfall:', error);
     }
-=======
-    }, 500);
->>>>>>> 157b4bb4
 }
 
 
