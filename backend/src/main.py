import os
import sys
# DON'T CHANGE THIS !!!
sys.path.insert(0, os.path.dirname(os.path.dirname(__file__)))

from flask import Flask, send_from_directory, request, make_response
from flask_cors import CORS
from src.models.user import db
from src.models.campaign import Campaign, Strategy, DeviceBreakdown
from src.routes.user import user_bp
from src.routes.auth import auth_bp
from src.routes.dashboard import dashboard_bp

app = Flask(__name__, static_folder='../static')


ALLOWED_ORIGINS = {
    'https://dash.iasouth.tech',
    'https://api.iasouth.tech',
    'http://localhost:3000',
    'http://localhost:8000'
}


app.config['SECRET_KEY'] = 'asdf#FGSgvasgf$5$WGT'

# Enable CORS for all routes with specific origins
<<<<<<< HEAD
CORS(app, 
     origins=[
         'https://dash.iasouth.tech',
         'https://api.iasouth.tech',
         'https://south-media-ia.vercel.app',
         'https://south-media-ia-git-main-south-medias-projects.vercel.app',
         'https://south-media-ia-south-medias-projects.vercel.app',
         'https://*.vercel.app',
         'http://localhost:3000',
         'http://localhost:8000'
     ],
=======
,
>>>>>>> 966022c2
     methods=['GET', 'POST', 'PUT', 'DELETE', 'OPTIONS'],
     allow_headers=['Content-Type', 'Authorization', 'X-Requested-With'],
     supports_credentials=True,
     expose_headers=['Content-Type', 'Authorization'])

# Add CORS headers manually for all responses
@app.after_request
def after_request(response):
    origin = request.headers.get('Origin')
    if origin in [
        'https://dash.iasouth.tech',
<<<<<<< HEAD
        'https://api.iasouth.tech',
        'https://south-media-ia.vercel.app',
        'https://south-media-ia-git-main-south-medias-projects.vercel.app',
        'https://south-media-ia-south-medias-projects.vercel.app'
=======
        'https://api.iasouth.tech'
>>>>>>> 966022c2
    ] or (origin and origin.endswith('.vercel.app')):
        response.headers.add('Access-Control-Allow-Origin', origin)
        response.headers.add('Access-Control-Allow-Headers', 'Content-Type,Authorization,X-Requested-With')
        response.headers.add('Access-Control-Allow-Methods', 'GET,PUT,POST,DELETE,OPTIONS')
        response.headers.add('Access-Control-Allow-Credentials', 'true')
    return response

# Handle preflight requests
@app.before_request
def before_request():
    if request.method == "OPTIONS":
        response = make_response()
        origin = request.headers.get('Origin')
        if origin in [
            'https://dash.iasouth.tech',
<<<<<<< HEAD
            'https://api.iasouth.tech',
            'https://south-media-ia.vercel.app',
            'https://south-media-ia-git-main-south-medias-projects.vercel.app',
            'https://south-media-ia-south-medias-projects.vercel.app'
=======
            'https://api.iasouth.tech'
>>>>>>> 966022c2
        ] or (origin and origin.endswith('.vercel.app')):
            response.headers.add("Access-Control-Allow-Origin", origin)
            response.headers.add("Access-Control-Allow-Headers", "Content-Type,Authorization,X-Requested-With")
            response.headers.add("Access-Control-Allow-Methods", "GET,PUT,POST,DELETE,OPTIONS")
            response.headers.add("Access-Control-Allow-Credentials", "true")
            return response, 204
    return None

# Register blueprints
app.register_blueprint(auth_bp, url_prefix='/api/auth')
app.register_blueprint(user_bp, url_prefix='/api')
app.register_blueprint(dashboard_bp, url_prefix='/api/dashboard')

# Database configuration
app.config['SQLALCHEMY_DATABASE_URI'] = f"sqlite:///{os.path.join(os.path.dirname(__file__), 'database', 'app.db')}"
app.config['SQLALCHEMY_TRACK_MODIFICATIONS'] = False
db.init_app(app)
with app.app_context():
    db.create_all()

@app.route('/', defaults={'path': ''})
@app.route('/<path:path>')
def serve(path):
    static_folder_path = app.static_folder
    if static_folder_path is None:
            return "Static folder not configured", 404

    if path != "" and os.path.exists(os.path.join(static_folder_path, path)):
        return send_from_directory(static_folder_path, path)
    else:
        index_path = os.path.join(static_folder_path, 'index.html')
        if os.path.exists(index_path):
            return send_from_directory(static_folder_path, 'index.html')
        else:
            return "index.html not found", 404


if __name__ == '__main__':
    port = int(os.environ.get('PORT', 8080))
    app.run(host='0.0.0.0', port=port, debug=False)



@app.route('/api/<path:dummy>', methods=['OPTIONS'])
def handle_options(dummy):
    response = make_response()
    origin = request.headers.get('Origin')
    if origin in ALLOWED_ORIGINS:
        response.headers['Access-Control-Allow-Origin'] = origin
        response.headers['Vary'] = 'Origin'
    response.headers['Access-Control-Allow-Credentials'] = 'true'
    response.headers['Access-Control-Allow-Headers'] = 'Content-Type,Authorization'
    response.headers['Access-Control-Allow-Methods'] = 'GET,POST,PUT,DELETE,OPTIONS'
    return response, 204


@app.route('/api/<path:dummy>', methods=['OPTIONS'])
def cors_preflight(dummy):
    response = make_response()
    origin = request.headers.get('Origin')
    if origin in ALLOWED_ORIGINS or (origin and origin.endswith('.vercel.app')):
        response.headers['Access-Control-Allow-Origin'] = origin
        response.headers['Vary'] = 'Origin'
    response.headers['Access-Control-Allow-Credentials'] = 'true'
    response.headers['Access-Control-Allow-Headers'] = 'Content-Type,Authorization'
    response.headers['Access-Control-Allow-Methods'] = 'GET,POST,PUT,DELETE,OPTIONS'
    return response, 204<|MERGE_RESOLUTION|>--- conflicted
+++ resolved
@@ -11,9 +11,7 @@
 from src.routes.auth import auth_bp
 from src.routes.dashboard import dashboard_bp
 
-app = Flask(__name__, static_folder='../static')
-
-
+# Allowed origins for CORS
 ALLOWED_ORIGINS = {
     'https://dash.iasouth.tech',
     'https://api.iasouth.tech',
@@ -21,25 +19,12 @@
     'http://localhost:8000'
 }
 
-
+app = Flask(__name__, static_folder='../static')
 app.config['SECRET_KEY'] = 'asdf#FGSgvasgf$5$WGT'
 
 # Enable CORS for all routes with specific origins
-<<<<<<< HEAD
 CORS(app, 
-     origins=[
-         'https://dash.iasouth.tech',
-         'https://api.iasouth.tech',
-         'https://south-media-ia.vercel.app',
-         'https://south-media-ia-git-main-south-medias-projects.vercel.app',
-         'https://south-media-ia-south-medias-projects.vercel.app',
-         'https://*.vercel.app',
-         'http://localhost:3000',
-         'http://localhost:8000'
-     ],
-=======
-,
->>>>>>> 966022c2
+     origins=list(ALLOWED_ORIGINS),
      methods=['GET', 'POST', 'PUT', 'DELETE', 'OPTIONS'],
      allow_headers=['Content-Type', 'Authorization', 'X-Requested-With'],
      supports_credentials=True,
@@ -49,17 +34,7 @@
 @app.after_request
 def after_request(response):
     origin = request.headers.get('Origin')
-    if origin in [
-        'https://dash.iasouth.tech',
-<<<<<<< HEAD
-        'https://api.iasouth.tech',
-        'https://south-media-ia.vercel.app',
-        'https://south-media-ia-git-main-south-medias-projects.vercel.app',
-        'https://south-media-ia-south-medias-projects.vercel.app'
-=======
-        'https://api.iasouth.tech'
->>>>>>> 966022c2
-    ] or (origin and origin.endswith('.vercel.app')):
+    if origin in ALLOWED_ORIGINS:
         response.headers.add('Access-Control-Allow-Origin', origin)
         response.headers.add('Access-Control-Allow-Headers', 'Content-Type,Authorization,X-Requested-With')
         response.headers.add('Access-Control-Allow-Methods', 'GET,PUT,POST,DELETE,OPTIONS')
@@ -72,23 +47,12 @@
     if request.method == "OPTIONS":
         response = make_response()
         origin = request.headers.get('Origin')
-        if origin in [
-            'https://dash.iasouth.tech',
-<<<<<<< HEAD
-            'https://api.iasouth.tech',
-            'https://south-media-ia.vercel.app',
-            'https://south-media-ia-git-main-south-medias-projects.vercel.app',
-            'https://south-media-ia-south-medias-projects.vercel.app'
-=======
-            'https://api.iasouth.tech'
->>>>>>> 966022c2
-        ] or (origin and origin.endswith('.vercel.app')):
+        if origin in ALLOWED_ORIGINS:
             response.headers.add("Access-Control-Allow-Origin", origin)
-            response.headers.add("Access-Control-Allow-Headers", "Content-Type,Authorization,X-Requested-With")
-            response.headers.add("Access-Control-Allow-Methods", "GET,PUT,POST,DELETE,OPTIONS")
-            response.headers.add("Access-Control-Allow-Credentials", "true")
-            return response, 204
-    return None
+            response.headers.add('Access-Control-Allow-Headers', "Content-Type,Authorization,X-Requested-With")
+            response.headers.add('Access-Control-Allow-Methods', "GET,PUT,POST,DELETE,OPTIONS")
+            response.headers.add('Access-Control-Allow-Credentials', 'true')
+        return response
 
 # Register blueprints
 app.register_blueprint(auth_bp, url_prefix='/api/auth')
@@ -122,30 +86,3 @@
 if __name__ == '__main__':
     port = int(os.environ.get('PORT', 8080))
     app.run(host='0.0.0.0', port=port, debug=False)
-
-
-
-@app.route('/api/<path:dummy>', methods=['OPTIONS'])
-def handle_options(dummy):
-    response = make_response()
-    origin = request.headers.get('Origin')
-    if origin in ALLOWED_ORIGINS:
-        response.headers['Access-Control-Allow-Origin'] = origin
-        response.headers['Vary'] = 'Origin'
-    response.headers['Access-Control-Allow-Credentials'] = 'true'
-    response.headers['Access-Control-Allow-Headers'] = 'Content-Type,Authorization'
-    response.headers['Access-Control-Allow-Methods'] = 'GET,POST,PUT,DELETE,OPTIONS'
-    return response, 204
-
-
-@app.route('/api/<path:dummy>', methods=['OPTIONS'])
-def cors_preflight(dummy):
-    response = make_response()
-    origin = request.headers.get('Origin')
-    if origin in ALLOWED_ORIGINS or (origin and origin.endswith('.vercel.app')):
-        response.headers['Access-Control-Allow-Origin'] = origin
-        response.headers['Vary'] = 'Origin'
-    response.headers['Access-Control-Allow-Credentials'] = 'true'
-    response.headers['Access-Control-Allow-Headers'] = 'Content-Type,Authorization'
-    response.headers['Access-Control-Allow-Methods'] = 'GET,POST,PUT,DELETE,OPTIONS'
-    return response, 204